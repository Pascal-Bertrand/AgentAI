<<<<<<< HEAD
import json  
from datetime import datetime, timedelta, timezone  
import tzlocal
import zoneinfo

from network.tasks import Task            
from network.internal_communication import Intercom  
from secretary.utilities.logging import log_system_message, log_warning  
from secretary.brain import LLMClient

class Scheduler:

    def __init__(self, node_id: str = None, calendar_service=None, network: Intercom = None, brain = None):
        """
        Initialize the Scheduler.

        Args:
            node_id (str): Identifier for the node using this scheduler.
            calendar_service: Google Calendar service client (or None).
            network (Intercom): The Intercom/network instance for notifications.
        """
        self.node_id = node_id
        self.calendar_service = calendar_service
        self.network = network               
        self.brain = brain
        self.calendar = self.network.local_calendar if self.network and node_id in self.network.nodes else [] 
        self.node = self.network.nodes.get(node_id) if self.network and node_id in self.network.nodes else None

        # Attach this calendar list to the Brain node so meetings show up
        if self.network and self.node_id in self.network.nodes:
            setattr(self.network.nodes[self.node_id], 'calendar', self.calendar)
            log_system_message(f"[Scheduler:{self.node_id}] Calendar attached to node.")  
        
        # Register this Scheduler instance under its node_id
        if self.network and self.node_id is not None:
            self.network.register_node(self.node_id, self)

    def create_calendar_reminder(self, task: Task):
        """
        Create a Google Calendar reminder for a given task.
        
        This method builds an event from the task details (title, due date, description, priority, etc.)
        and inserts the event using the calendar service.
        
        Args:
            task (Task): Task object with attributes: title, description, due_date, priority, project_id, assigned_to.
            
        If the calendar service is not available, it will log that and skip reminder creation.
        """
        
        if not self.calendar_service:
            log_warning(f"[{self.node_id}] Calendar service not available, skipping reminder creation")
            print(f"[{self.node_id}] Calendar service not available, skipping reminder creation")
            return
            
        try:
            # Construct the event details in the format expected by Google Calendar
            event = {
                'summary': f"TASK: {task.title}",
                'description': f"{task.description}\n\nPriority: {task.priority}\nProject: {task.project_id}",
                'start': {
                    'dateTime': task.due_date.isoformat(),
                    'timeZone': 'UTC',
                },
                'end': {
                    'dateTime': (task.due_date + timedelta(hours=1)).isoformat(),
                    'timeZone': 'UTC',
                },
                'attendees': [{'email': f'{task.assigned_to}@example.com'}],
                'reminders': {
                    'useDefault': False,
                    'overrides': [
                        {'method': 'email', 'minutes': 24 * 60},  # 1 day before
                        {'method': 'popup', 'minutes': 60}         # 1 hour before
                    ]
                }
            }

            # Insert the event into the primary calendar
            event = self.calendar_service.events().insert(calendarId='primary', body=event).execute()
            log_system_message(f"[{self.node_id}] Task reminder created: {event.get('htmlLink')}")
            
        except Exception as e:
            log_warning(f"[{self.node_id}] Failed to create calendar reminder: {e}")
            print(f"[{self.node_id}] Failed to create calendar reminder: {e}")

    # Replace the local meeting scheduling with Google Calendar version
    def schedule_meeting(self, project_id: str, participants: list):
        """
        Schedule a meeting using Google Calendar.
        
        If the Google Calendar service is available, the meeting event is created with start and end times.
        If not, the method falls back to local scheduling.
        
        Args:
            project_id (str): Identifier for the project this meeting is associated with.
            participants (list): List of participant identifiers (usually email prefixes).
            
        The method also notifies other participants by adding the event to their local calendars and sending messages.
        """
            
        meeting_description = f"Meeting for project '{project_id}'"

        try:
            local_tz_name = tzlocal.get_localzone_name()
        except Exception: # Catch potential errors and fallback
            local_tz_name = 'UTC' # Fallback timezone


        # Schedule meeting for one day later, for a duration of one hour
        # TODO: Add a more flexible scheduling system (e.g., using LLM to extract date/time from message)
        start_time = datetime.now() + timedelta(days=1)
        end_time = start_time + timedelta(hours=1)
        
        if not self.calendar_service:
            log_warning(f"[{self.node_id}] Calendar service not available, using local scheduling")
            print(f"[{self.node_id}] Calendar service not available, using local scheduling")
            return self._fallback_schedule_meeting(project_id, participants, start_time, end_time)  

        # Build the meeting event structure
        event = {
            'summary': meeting_description,
            'start': {
                'dateTime': start_time.isoformat(),
                'timeZone': local_tz_name,
            },
            'end': {
                'dateTime': end_time.isoformat(),
                'timeZone': local_tz_name,
            },
            'attendees': [{'email': f'{p}@example.com'} for p in participants],
        }

        try:
            # Insert the meeting event into the calendar and capture the response event
            event = self.calendar_service.events().insert(calendarId='primary', body=event).execute()
            msg = f"[{self.node_id}] Meeting created: {event.get('htmlLink')}"
            log_system_message(msg)
            
            # Add meeting details to the node's local calendar
            self.calendar.append({
                'project_id': project_id,
                'meeting_info': meeting_description,
                'event_id': event['id']
            })

            # Notify each participant (except self), skipping any unknown participants
            for p in participants:
                if p == self.node_id:
                    continue
                if p not in self.network.nodes:
                    log_warning(f"[{self.node_id}] Cannot notify unknown participant '{p}'. Skipping.")
                    continue

                node = self.network.nodes[p]
                # Safety check to ensure the node has a calendar attribute
                if not hasattr(node, 'calendar'):
                    setattr(node, 'calendar', [])
                # Append the meeting details to the participant's local calendar
                node.calendar.append({
                    'project_id': project_id,
                    'meeting_info': meeting_description,
                    'event_id': event['id']
                })
                notification = (
                    f"New meeting: '{meeting_description}' scheduled by {self.node_id} "
                    f"for {start_time.strftime('%Y-%m-%d %H:%M')}"
                )
                self.network.send_message(self.node_id, p, notification)

            return f"Meeting for project '{project_id}' scheduled for {start_time.strftime('%Y-%m-%d %H:%M')}"
            
        except Exception as e:
            log_warning(f"[{self.node_id}] Failed to create calendar event: {e}")
            print(f"[{self.node_id}] Failed to create calendar event: {e}")
            # If creation fails, revert to local scheduling
            return self._fallback_schedule_meeting(project_id, participants, start_time, end_time)
    
    def _fallback_schedule_meeting(self, project_id: str, participants: list, start_datetime: datetime, end_datetime: datetime):
        """
        Fallback method to locally schedule a meeting when Google Calendar is unavailable.
        
        This method simply creates a textual record of the meeting and notifies participants.
        
        Args:
            project_id (str): Identifier for the project related to the meeting.
            participants (list): List of participant identifiers.
        """

        # TODO: Store in a more user-friendly format (e.g. write a summary of the meeting info)
        meeting_info = f"Meeting for project '{project_id}' scheduled for {start_datetime.strftime('%Y-%m-%d %H:%M')} for a duration of {(end_datetime - start_datetime).seconds // 60} minutes."
        self.calendar.append({
            'project_id': project_id,
            'start_time': start_datetime.isoformat(),
            'end_time': end_datetime.isoformat(),
            'meeting_info': meeting_info,
            'participants': participants
        })
        
        # Save to the brain's calendar
        self.brain.calendar.append({
            'project_id': project_id,
            'start_time': start_datetime.isoformat(),
            'end_time': end_datetime.isoformat(),
            'meeting_info': meeting_info,
            'participants': participants
        })

        log_system_message(f"[{self.node_id}] Scheduled local meeting: {meeting_info}")        

        # Notify every participant in the network, skipping any unknown participants
        for p in participants:
            if p not in self.network.nodes:
                log_warning(f"[{self.node_id}] Cannot notify unknown participant '{p}' in fallback; skipping.")
                continue

            node = self.network.nodes[p]
            # Safety check to ensure the node has a calendar attribute
            if not hasattr(node, 'calendar'):
                setattr(node, 'calendar', [])
            # Append the meeting details to the participant's local calendar
            node.calendar.append({
                'project_id': project_id,
                'meeting_info': meeting_info
            })
            log_system_message(f"[{self.node_id}] Notified {p} about meeting for project '{project_id}'.")
    
        return meeting_info

    def _start_meeting_creation(self, initial_message, missing_info):
        """
        Initiate the meeting creation process by setting up a meeting context.
        
        This context holds the initial message and a list of missing pieces of information.
        The process will prompt the user for the missing details.
        
        Args:
            initial_message (str): The original message initiating the meeting creation.
            missing_info (list): List of strings indicating which details are missing.
        """
        
        # Initialize a dictionary to track meeting creation progress
        # self.meeting_context = {
        #     'active': True,
        #     'initial_message': initial_message,
        #     'missing_info': missing_info.copy(),
        #     'collected_info': {}
        # }
        mc = self.brain.meeting_context
        mc['active'] = True
        mc['initial_message'] = initial_message
        mc['missing_info'] = missing_info.copy()
        mc['collected_info'] = {}
        
        # Ask for the first missing piece of information
        return self._ask_for_next_meeting_info()

    def _ask_for_next_meeting_info(self):
        """
        Ask the user for the next piece of required meeting information.
        
        If all information has been collected, the method proceeds to construct the complete meeting message.
        Otherwise, it selects the next item from the missing_info list and prints a tailored question.
        """
        
        self.meeting_context = self.brain.meeting_context

        if not self.meeting_context['missing_info']:
            # All required info collected; create complete message and process meeting creation
            combined_message = self._construct_complete_meeting_message()
            self.meeting_context['active'] = False
            return self._handle_meeting_creation(combined_message)

        # Get the next missing information item
        next_info = self.meeting_context['missing_info'][0]
        
        # Predefined questions for standard meeting details
        questions = {
            'time': "What time should the meeting be scheduled? (Please use the 12-hour time format, e.g., 2:30 PM)",
            'duration': "How long should the meeting be? (Please use a number in minutes, e.g., 30)",
            'date': "On what date should the meeting be scheduled? (Please use YYYY-MM-DD format, e.g., 2023-12-31)",
            'participants': "Who should attend the meeting? Please list all participants.",
            'title': "What is the title or topic of the meeting?"
        }
        
        # Optionally add context for rescheduling or validation
        context = ""
        if self.meeting_context.get('is_rescheduling', False):
            context = " for rescheduling"
        elif next_info in ['date', 'time'] and 'date' in self.meeting_context['missing_info'] and 'time' in self.meeting_context['missing_info']:
            context = " (please ensure it's a future date and time)"
        
        response = questions.get(next_info, f"Please provide the {next_info} for the meeting") + context
        print(f"[{self.node_id}] Response: {response}")
        #print(self.meeting_context, self.brain.meeting_context)
        return response

    def _continue_meeting_creation(self, message, sender_id):
        """
        Continue the meeting creation flow by processing the user's answer.
        
        The response is recorded for the current missing information item, and if additional info is needed,
        the next prompt is issued. Otherwise, the complete meeting creation is triggered.
        
        Args:
            message (str): The user's response for the current information query.
            sender_id (str): The identifier for the sender.
        """        
        
        self.meeting_context = self.brain.meeting_context

        if not self.meeting_context['missing_info']:
            # Shouldn't happen, but just in case
            self.meeting_context['active'] = False
            return None

        # Remove the first missing detail, and save the user's answer under that key
        current_info = self.meeting_context['missing_info'].pop(0)
        self.meeting_context['collected_info'][current_info] = message
        
        if self.meeting_context['missing_info']:
            # More details are still required; ask the next question
            return self._ask_for_next_meeting_info()
        else:
            self.meeting_context['active'] = False
            print(f"[{self.node_id}] Response: Meeting {'rescheduled' if self.meeting_context.get('is_rescheduling') else 'scheduled'} successfully with all required information.")

            # All information collected: if rescheduling, call the respective handler; otherwise, proceed normally
            if self.meeting_context.get('is_rescheduling', False) and 'target_event_id' in self.meeting_context:
                return self._complete_meeting_rescheduling()
            else:
                combined_message = self._construct_complete_meeting_message()
                return self._handle_meeting_creation(combined_message)
            
    def _construct_complete_meeting_message(self):
        """
        Construct a complete meeting instruction message by combining the initial command with the collected details.
        
        Returns:
            str: A complete message string including title, date, time, and participants.
        """
        
        initial = self.meeting_context['initial_message']
        collected = self.meeting_context['collected_info']
        
        # Concatenate all gathered meeting details with appropriate labels
        complete_message = f"{initial} "
        if 'title' in collected:
            complete_message += f"Title: {collected['title']}. "
        if 'date' in collected:
            complete_message += f"Date: {collected['date']}. "
        if 'time' in collected:
            complete_message += f"Time: {collected['time']}. "
        if 'duration' in collected:
            complete_message += f"Duration: {collected['duration']} minutes. "
        if 'participants' in collected:
            complete_message += f"Participants: {collected['participants']}."
        
        return complete_message

    def _handle_meeting_creation(self, message):
        """
        Handle the complete meeting creation process.
        
        This method extracts meeting details from the combined message, validates them (including checking
        date/time formats and future scheduling), and then attempts to schedule the meeting with Google Calendar.
        
        Args:
            message (str): The complete meeting instruction that includes all necessary details.
        """
        
        # Check if the brain has the required method for extracting meeting details
        if not self.brain or not hasattr(self.brain, '_extract_meeting_details'):
            return None

        # Extract meeting details using an LLM-assisted helper method
        meeting_data = self.brain._extract_meeting_details(message)
        
        # Validate that required fields such as title and participants are present
        required_fields = ['title', 'participants', 'time']
        missing = [field for field in required_fields if not meeting_data.get(field)]
        
        if missing:
            msg = f"[{self.node_id}] Cannot schedule meeting: missing {', '.join(missing)}"
            print(msg)
            return msg
        
        # Process and normalize participant names
        participants = []
        for p in meeting_data.get("participants", []):
            p_lower = p.lower().strip()
            if p_lower in ["ceo", "marketing", "engineering", "design"]:
                participants.append(p_lower)
        
        # Ensure the current node is included among the participants
        if not participants:
            msg = f"[{self.node_id}] Cannot schedule meeting: no valid participants"
            print(msg)
            return msg
            
        # Add the current node if not already included
        if self.node_id not in participants:
            participants.append(self.node_id)
        
        # Process meeting date and time: use provided values or defaults
        meeting_date = meeting_data.get("date", datetime.now().strftime("%Y-%m-%d"))
        meeting_time = meeting_data.get("time", (datetime.now() + timedelta(minutes=int(meeting_data.get("duration")))).strftime("%H:%M"))
        
        try:
            # Validate date and time by attempting to parse them
            try:
                start_datetime = datetime.strptime(f"{meeting_date} {meeting_time}", "%Y-%m-%d %H:%M")
                # Check if date is in the past
                current_time = datetime.now()
                if start_datetime < current_time:
                    # Instead of automatically adjusting, ask the user for a valid time
                    print(f"[{self.node_id}] Response: The meeting time {meeting_date} at {meeting_time} is in the past. Please provide a future date and time.")
                    
                    # Store context for follow-up
                    self.brain.meeting_context = {
                        'active': True,
                        'collected_info': {
                            'title': meeting_data.get("title"),
                            'participants': meeting_data.get("participants", [])
                        },
                        'missing_info': ['date', 'time'],
                        'is_rescheduling': False
                    }
                    
                    # Ask for new date and time
                    return self._ask_for_next_meeting_info()
                    
                
            except ValueError:
                # If date parsing fails, notify user instead of auto-fixing
                print(f"[{self.node_id}] Response: I couldn't understand the date/time format. Please provide the date in YYYY-MM-DD format and time in HH:MM format.")
                # Store context for follow-up
                self.meeting_context = {
                    'active': True,
                    'collected_info': {
                        'title': meeting_data.get("title"),
                        'participants': meeting_data.get("participants", [])
                    },
                    'missing_info': ['date', 'time'],
                    'is_rescheduling': False
                }
                
                # Ask for new date and time
                return self._ask_for_next_meeting_info()
                
            # Determine meeting duration (defaulting to 60 minutes if unspecified)
            duration_mins = int(meeting_data.get("duration"))
            end_datetime = start_datetime + timedelta(minutes=duration_mins)

            # --- Start: Conflict Check and Resolution ---
            conflict_found = False
            conflicting_participant = None
            for p in participants:
                if not self._check_time_with_attendees(p, start_datetime, end_datetime):
                    conflict_found = True
                    conflicting_participant = p
                    log_warning(f"[{self.node_id}] Conflict detected for participant '{p}' at proposed time {start_datetime}.")
                    break # Exit loop on first conflict

            if conflict_found:
                # Call find_perfect_meeting_time to get a suggestion
                exist_conflict, proposed_start, proposed_end = self.find_perfect_meeting_time(participants, start_datetime, end_datetime)

                if not proposed_start: # Handle case where LLM fails to propose a time
                     msg = f"[{self.node_id}] Could not find an alternative time slot for all participants."
                     print(msg)
                     return msg

                # Always check the exist_conflict flag from the LLM's analysis
                if exist_conflict:
                    # Ask user to confirm the LLM's proposed time
                    formatted_proposed_time = proposed_start.strftime('%Y-%m-%d %H:%M')
                    confirm_prompt = (f"Conflict found for {conflicting_participant}. The next available slot for all participants seems to be "
                                      f"{formatted_proposed_time}. Schedule then?")
                    
                    # Use the Confirmation class via the brain instance
                    if self.brain.confirmation.request(confirm_prompt):
                        # User confirmed, schedule at proposed time
                        log_system_message(f"[{self.node_id}] User confirmed alternative time: {formatted_proposed_time}")
                        meeting_id = f"meeting_{int(datetime.now().timestamp())}" # Regenerate ID maybe?
                        meeting_title = meeting_data.get("title", f"Meeting scheduled by {self.node_id}")
                        self._create_calendar_meeting(meeting_id, meeting_title, participants, proposed_start, proposed_end)
                        msg = f"[{self.node_id}] Meeting '{meeting_title}' scheduled for {formatted_proposed_time} with {', '.join(participants)} after finding a conflict."
                        print(msg)
                        return msg
                    else:
                        # User declined the proposed time
                        msg = f"[{self.node_id}] User declined the proposed alternative time. Meeting not scheduled."
                        print(msg)
                        # If declined, we stop here as per current requirement.
                        return msg
                else:
                     # LLM indicated no conflict OR suggested the original time was fine?
                     # Schedule at the time the LLM proposed (which might be the original time if it found no conflict)
                     log_system_message(f"[{self.node_id}] LLM found no conflict or suggested using {proposed_start}. Scheduling at proposed time.")
                     meeting_id = f"meeting_{int(datetime.now().timestamp())}"
                     meeting_title = meeting_data.get("title", f"Meeting scheduled by {self.node_id}")
                     self._create_calendar_meeting(meeting_id, meeting_title, participants, proposed_start, proposed_end)
                     msg = f"[{self.node_id}] Meeting '{meeting_title}' scheduled for {proposed_start.strftime('%Y-%m-%d %H:%M')} with {', '.join(participants)} as per conflict check."
                     print(msg)
                     return msg

            else:
                # No conflicts found by _check_time_with_attendees, schedule directly
                log_system_message(f"[{self.node_id}] No conflicts detected for the proposed time {start_datetime}. Scheduling directly.")
                meeting_id = f"meeting_{int(datetime.now().timestamp())}"
                meeting_title = meeting_data.get("title", f"Meeting scheduled by {self.node_id}")
                self._create_calendar_meeting(meeting_id, meeting_title, participants, start_datetime, end_datetime)
                msg = f"[{self.node_id}] Meeting '{meeting_title}' scheduled for {start_datetime.strftime('%Y-%m-%d %H:%M')} with {', '.join(participants)}"
                print(msg)
                return msg
            # --- End: Conflict Check and Resolution ---

            # Generate a unique meeting ID and set a meeting title
            # meeting_id = f"meeting_{int(datetime.now().timestamp())}"
            # meeting_title = meeting_data.get("title", f"Meeting scheduled by {self.node_id}")
            #
            # print(f"[{self.node_id}] Meeting title: {meeting_title}, participants: {participants}, start_datetime: {start_datetime}, end_datetime: {end_datetime}")
            # Schedule the meeting using the helper for creating calendar events
            # self._create_calendar_meeting(meeting_id, meeting_title, participants, start_datetime, end_datetime)

            # Confirm to user with reliable times
            # msg = f"[{self.node_id}] Meeting '{meeting_title}' scheduled for {meeting_date} at {meeting_time} with {', '.join(participants)}"
            # print(msg)
            # return msg
        
        except Exception as e:
            msg = f"[{self.node_id}] Error scheduling meeting: {str(e)}"
            print(msg)

    def _check_time_with_attendees(self, participant_id: str, start_datetime: datetime, end_datetime: datetime) -> bool:
        """
        Check if the specified time range is available for a participant.
        
        Args:
            participant_id (str): The identifier for the participant to check.
            start_datetime (datetime): The proposed start time for the meeting.
            end_datetime (datetime): The proposed end time for the meeting.
            
        Returns:
            bool: True if the time is available, False otherwise.
        """

        participant_calendar = self.brain.calendar

        #print(participant_calendar)

        if not participant_calendar:
            return True
        
        for meeting in participant_calendar:
            # only consider meetings that include this participant
            if participant_id not in meeting['participants']:
                continue

            # parse ISO strings to datetimes
            meeting_start = datetime.fromisoformat(meeting['start_time'])
            meeting_end = datetime.fromisoformat(meeting['end_time'])
            
            # Check if the proposed time overlaps with any existing meetings
            if (start_datetime > meeting_start and end_datetime < meeting_end):
                return False
            elif (start_datetime == meeting_start or end_datetime == meeting_end):
                return False
            elif (start_datetime < meeting_end and end_datetime > meeting_start):
                return False
            else:
                return True

    def find_perfect_meeting_time(self, participants: list[str], start_datetime: datetime, end_datetime: datetime) -> str:
        """
        Find a perfect meeting time for all participants by checking their availability.

        Goes through all participants' calendars and finds a time slot that works for everyone.
        
        Args:
            participants (list): The identifier for all participants.
            start_datetime (datetime): The proposed start time for the meeting.
            end_datetime (datetime): The proposed end time for the meeting.
            
        Returns:
            str: A confirmation message if the proposed meeting should be scheduled. (use class Confirmation)
        """

        print('DEBUG: Entered find_perfect_meeting_time')

        duration = (end_datetime - start_datetime).total_seconds() / 60
        calendar = self.brain.calendar
        if not calendar:
            print(f" Calendar service not available, can't schedule meetings")
            print(calendar)
            return
        
        # TODO: Replace with a conversation between agents to find the perfect meeting time
        prompt = f"""
        Extract all meetings from this calender for every node: '{calendar}'

        Identitfy if there are any potential conflicts with the existing meetings in {calendar}
        with a new meeting that goes from {start_datetime} to {end_datetime} with {participants} as participants.

        If there is a conflict return the meeting time and participants of the conflicting meeting and propose the next possible time slot with a duration of {duration} minutes
        that is free for all participants: {participants}. 
        
        Return a JSON object with these fields:
        - exist_conflict: A bool that is true if there are meeting conflicts and false otherwise 
        - proposed_start_time: The start time of the next possible meeting slot if there are meeting conflicts and None otherwise
        
        IMPORTANT: exist_conflict MUST be a bool. proposed_start_time MUST be a datetime. ALL participants MUST be free (i.e. have no meetings scheduled) during the proposed time slot.
        """
    
        response = self.node.client.chat.completions.create(
                model="gpt-4o-mini",
                messages=[{"role": "user", "content": prompt}],
                response_format={"type": "json_object"}
            )
        
        response_content = response.choices[0].message.content

        print(response_content, participants)

        # response_content = LLMClient.chat(self, prompt)
        # print(f"[{self.node_id}] Response: {response_content}")

        try:
            reschedule_data = json.loads(response_content)
        except json.JSONDecodeError as e:
            msg = f"[{self.node_id}] Error parsing rescheduling JSON: {e}"
            print(f"[{self.node_id}] Error parsing rescheduling JSON: {e}")
            return msg
        
        print(reschedule_data)

        exist_conflict = None
        if "exist_conflict" in reschedule_data and reschedule_data["exist_conflict"]:
            exist_conflict = bool(reschedule_data["exist_conflict"])
        
        print(exist_conflict)

        proposed_start_time = None
        if "proposed_start_time" in reschedule_data and reschedule_data['proposed_start_time']:
            proposed_start_time = datetime.strptime(reschedule_data['proposed_start_time'], "%Y-%m-%dT%H:%M:%S")
        print(proposed_start_time)
        
        proposed_end_time = proposed_start_time + (end_datetime - start_datetime)

        print(exist_conflict, proposed_start_time, proposed_end_time)

        # TODO: Return a confirmation message with the proposed time slot and participants (class Confirmation)      
        return exist_conflict, proposed_start_time, proposed_end_time


    def _handle_list_meetings(self):
        """
        List upcoming meetings either from the Google Calendar service or the local calendar.
        
        This method retrieves events, formats their details (including title, date/time, and attendees),
        and prints them in a user-friendly format.
        """
        
        if not self.calendar_service:
            msg = f"[{self.node_id}] Calendar service not available, showing local meetings only"
            print(f"[{self.node_id}] Calendar service not available, showing local meetings only")

            if not self.calendar:
                msg += f"[{self.node_id}] No meetings scheduled."
                print(msg)
                return msg
            
            msg += f"\n[{self.node_id}] Upcoming meetings:"
            print(f"[{self.node_id}] Upcoming meetings:")
            for meeting in self.brain.calendar:
                # Format meeting details
                meeting_info = meeting.get('meeting_info', 'No details available')
                msg = msg + f"\n  - {meeting_info}"
                print(f"  - {meeting_info}")
            
            return msg
        
        try:
            # Retrieve current time in the required ISO format for querying events
            now = datetime.now(timezone.utc).isoformat()
            events_result = self.calendar_service.events().list(
                calendarId='primary',
                timeMin=now,
                maxResults=10,
                singleEvents=True,
                orderBy='startTime'
            ).execute()
            events = events_result.get('items', [])
            
            if not events:
                msg = f"[{self.node_id}] No upcoming meetings found."
                print(msg)
                return msg
            
            msg = f"[{self.node_id}] Upcoming meetings:"
            print(f"[{self.node_id}] Upcoming meetings:")
            for event in events:
                # Get start time from event details
                start = event['start'].get('dateTime', event['start'].get('date'))
                start_time = datetime.fromisoformat(start.replace('Z', '+00:00'))
                # Format attendee emails by extracting the user part
                attendees = ", ".join([a.get('email', '').split('@')[0] for a in event.get('attendees', [])])
                msg = msg + f"\n  - {event['summary']} on {start_time.strftime('%Y-%m-%d at %H:%M')} with {attendees}"
                print(f"  - {event['summary']} on {start_time.strftime('%Y-%m-%d at %H:%M')} with {attendees}")
                print (start_time)
            return msg
        
        except Exception as e:
            msg = f"[{self.node_id}] Error listing meetings: {str(e)}"
            print(f"[{self.node_id}] Error listing meetings: {str(e)}")
            return msg

    # TODO: Refactor this function to have return values instead of print statements 
    def _handle_meeting_rescheduling(self, message):
        """
        Handle meeting rescheduling requests by extracting new scheduling details and updating the event.
        
        The method performs the following:
          - Uses LLM to extract rescheduling details such as meeting identifier, original date, new date/time, and duration.
          - Searches the Google Calendar for the meeting to be rescheduled using a simple scoring system.
          - Validates the new date and time.
          - Updates the event in Google Calendar and notifies participants.
        
        Args:
            message (str): The message containing rescheduling instructions.
        """
        
        if not self.calendar_service:
            print(f"[{self.node_id}] Calendar service not available, can't reschedule meetings")
            return
        
        try:
            # Construct a prompt instructing the LLM to extract detailed rescheduling data
            prompt = f"""
            Extract meeting rescheduling details from this message: '{message}'
            
            Identify EXACTLY which meeting needs rescheduling by looking for:
            1. Meeting title or topic (as a simple text string)
            2. Participants involved (as names only)
            3. Original date/time
            
            And what the new schedule should be:
            1. New date (YYYY-MM-DD format)
            2. New time (HH:MM format in 24-hour time)
            3. New duration in minutes (as a number only)
            
            Return a JSON object with these fields:
            - meeting_identifier: A simple text string to identify which meeting to reschedule
            - original_date: Original meeting date if mentioned (YYYY-MM-DD format or null)
            - new_date: New meeting date (YYYY-MM-DD format)
            - new_time: New meeting time (HH:MM format)
            - new_duration: New duration in minutes (or null to keep the same)
            
            IMPORTANT: ALL values must be simple strings or integers, not objects or arrays.
            The meeting_identifier MUST be a simple string.
            """
            
            response = self.client.chat.completions.create(
                model="gpt-4o-mini",
                messages=[{"role": "user", "content": prompt}],
                response_format={"type": "json_object"}
            )
            
            response_content = response.choices[0].message.content
            try:
                reschedule_data = json.loads(response_content)
            except json.JSONDecodeError as e:
                print(f"[{self.node_id}] Error parsing rescheduling JSON: {e}")
                return
            
            # Extract and normalize data from the JSON response
            meeting_identifier = ""
            if "meeting_identifier" in reschedule_data:
                if isinstance(reschedule_data["meeting_identifier"], str):
                    meeting_identifier = reschedule_data["meeting_identifier"].lower()
                else:
                    meeting_identifier = str(reschedule_data["meeting_identifier"]).lower()

            original_date = None
            if "original_date" in reschedule_data and reschedule_data["original_date"]:
                original_date = str(reschedule_data["original_date"])
            
            new_date = None
            if "new_date" in reschedule_data and reschedule_data["new_date"]:
                new_date = str(reschedule_data["new_date"])
            
            new_time = "10:00"  # Default time
            if "new_time" in reschedule_data and reschedule_data["new_time"]:
                new_time = str(reschedule_data["new_time"])
            
            new_duration = None
            if "new_duration" in reschedule_data and reschedule_data["new_duration"]:
                try:
                    new_duration = int(reschedule_data["new_duration"])
                except (ValueError, TypeError):
                    new_duration = None
            
            # Validate that a meeting identifier and new date are provided
            if not meeting_identifier:
                print(f"[{self.node_id}] Could not determine which meeting to reschedule")
                return
            
            if not new_date:
                print(f"[{self.node_id}] No new date specified for rescheduling")
                return
            
            # Retrieve upcoming meetings to search for a matching event
            try:
                now = datetime.now(timezone.utc).isoformat()
                events_result = self.calendar_service.events().list(
                    calendarId='primary',
                    timeMin=now,
                    maxResults=20,
                    singleEvents=True,
                    orderBy='startTime'
                ).execute()
                events = events_result.get('items', [])
            except Exception as e:
                print(f"[{self.node_id}] Error fetching calendar events: {str(e)}")
                return
            
            if not events:
                print(f"[{self.node_id}] No upcoming meetings found to reschedule")
                return
            
            # Use a scoring system to find the best matching event based on title, attendees, and original date
            target_event = None
            best_match_score = 0
            
            for event in events:
                score = 0
                
                # Check title match
                event_title = event.get('summary', '').lower()
                if meeting_identifier in event_title:
                    score += 3
                elif any(word in event_title for word in meeting_identifier.split()):
                    score += 1
                
                # Check attendees match
                attendees = []
                for attendee in event.get('attendees', []):
                    email = attendee.get('email', '')
                    if isinstance(email, str):
                        attendees.append(email.lower())
                    else:
                        attendees.append(str(email).lower())
                    
                if any(meeting_identifier in attendee for attendee in attendees):
                    score += 2
                
                # Check date match if original date was specified
                if original_date:
                    start_time = event['start'].get('dateTime', event['start'].get('date', ''))
                    if isinstance(start_time, str) and original_date in start_time:
                        score += 4
                
                # Update best match if this is better
                if score > best_match_score:
                    best_match_score = score
                    target_event = event
            
            # Require a minimum matching score
            if best_match_score < 1:
                print(f"[{self.node_id}] Could not find a meeting matching '{meeting_identifier}'")
                return
            
            if not target_event:
                print(f"[{self.node_id}] No matching meeting found for '{meeting_identifier}'")
                return
            
            # Validate the new date and time format and ensure the new time is in the future
            try:
                # Parse new date and time
                new_start_datetime = datetime.strptime(f"{new_date} {new_time}", "%Y-%m-%d %H:%M")
                
                # Check if date is in the past
                if new_start_datetime < datetime.now():
                    print(f"[{self.node_id}] Response: The rescheduled time {new_date} at {new_time} is in the past. Please provide a future date and time.")
                    
                    # Ask for new date and time
                    self.meeting_context = {
                        'active': True,
                        'collected_info': {
                            'title': target_event.get('summary', 'Meeting'),  # Keep original title
                            'participants': []  # We'll keep the same participants
                        },
                        'missing_info': ['date', 'time'],
                        'is_rescheduling': True,
                        'target_event_id': target_event['id'],
                        'target_event': target_event  # Store the whole event to preserve details
                    }
                    
                    self._ask_for_next_meeting_info()
                    return
            except ValueError:
                print(f"[{self.node_id}] Response: I couldn't understand the date/time format. Please provide the date in YYYY-MM-DD format and time in HH:MM format.")
                
                # Ask for new date and time
                self.meeting_context = {
                    'active': True,
                    'collected_info': {
                        'title': target_event.get('summary', 'Meeting'),  # Keep original title
                        'participants': []  # We'll keep the same participants
                    },
                    'missing_info': ['date', 'time'],
                    'is_rescheduling': True,
                    'target_event_id': target_event['id'],
                    'target_event': target_event  # Store the whole event to preserve details
                }
                
                self._ask_for_next_meeting_info()
                return
            
            # Determine the new end time using either the provided new duration or the event's original duration
            try:
                # Extract original start and end times
                original_start = datetime.fromisoformat(target_event['start'].get('dateTime').replace('Z', '+00:00'))
                original_end = datetime.fromisoformat(target_event['end'].get('dateTime').replace('Z', '+00:00'))
                original_duration = (original_end - original_start).total_seconds() / 60
                
                # Use new duration if specified, otherwise keep original duration
                if new_duration is not None and new_duration > 0:
                    duration_to_use = new_duration
                else:
                    duration_to_use = original_duration
                    
                new_end_datetime = new_start_datetime + timedelta(minutes=duration_to_use)
                
                # Update the target event's start and end times
                target_event['start']['dateTime'] = new_start_datetime.isoformat()
                target_event['end']['dateTime'] = new_end_datetime.isoformat()
                
                # Update event in Google Calendar
                updated_event = self.calendar_service.events().update(
                    calendarId='primary',
                    eventId=target_event['id'],
                    body=target_event
                ).execute()
                
                # Print success message with user-friendly time format
                meeting_title = updated_event.get('summary', 'Untitled meeting')
                formatted_time = new_start_datetime.strftime("%I:%M %p")  # 12-hour format with AM/PM
                formatted_date = new_start_datetime.strftime("%B %d, %Y")  # Month day, year
                
                print(f"[{self.node_id}] Response: Meeting '{meeting_title}' has been rescheduled to {formatted_date} at {formatted_time}.")
                
                # Update local calendar records
                for meeting in self.calendar:
                    if meeting.get('event_id') == updated_event['id']:
                        meeting['meeting_info'] = f"{meeting_title} (Rescheduled to {new_date} at {formatted_time})"
                
                # Notify all attendees about the rescheduled meeting
                attendees = updated_event.get('attendees', [])
                for attendee in attendees:
                    attendee_id = attendee.get('email', '').split('@')[0]
                    if attendee_id in self.network.nodes:
                        # Update their local calendar
                        for meeting in self.network.nodes[attendee_id].calendar:
                            if meeting.get('event_id') == updated_event['id']:
                                meeting['meeting_info'] = f"{meeting_title} (Rescheduled to {new_date} at {formatted_time})"
                        
                        # Send notifications
                        notification = (
                            f"Your meeting '{meeting_title}' has been rescheduled by {self.node_id}.\n"
                            f"New date: {formatted_date}\n"
                            f"New time: {formatted_time}\n"
                            f"Duration: {int(duration_to_use)} minutes"
                        )
                        self.network.send_message(self.node_id, attendee_id, notification)
                
            except Exception as e:
                print(f"[{self.node_id}] Error updating the meeting: {str(e)}")
                print(f"[{self.node_id}] Response: There was an error rescheduling the meeting. Please try again.")
            
        except Exception as e:
            print(f"[{self.node_id}] General error in meeting rescheduling: {str(e)}")
    
    def _handle_meeting_cancellation(self, message):
        """
        Handle meeting cancellation requests based on natural language commands.
        
        This method:
          - Uses LLM to extract cancellation details from the message.
          - Retrieves upcoming meetings.
          - Filters meetings based on specified title, participants, and date criteria.
          - Deletes matching events from Google Calendar and notifies participants.
        
        Args:
            message (str): The cancellation command as a natural language message.
        """
        
        # First, get all meetings from calendar
        if not self.calendar_service:
            msg = f"[{self.node_id}] Calendar service not available, can't cancel meetings"
            print(f"[{self.node_id}] Calendar service not available, can't cancel meetings")
            return msg
        
        try:
            # Use OpenAI to extract cancellation details
            prompt = f"""
            Extract meeting cancellation details from this message: '{message}'
            
            Return a JSON object with these fields:
            - title: The meeting title or topic to cancel (or null if not specified)
            - with_participants: Array of participants in the meeting to cancel (or empty if not specified)
            - date: Meeting date to cancel (YYYY-MM-DD format, or null if not specified)
            
            Only include information that is explicitly mentioned.
            """
            
            response = self.client.chat.completions.create(
                model="gpt-4o-mini",
                messages=[{"role": "user", "content": prompt}],
                response_format={"type": "json_object"}
            )
            
            cancel_data = json.loads(response.choices[0].message.content)

            # TODO: Add a method for local calendar handling
            
            # Get upcoming meetings
            now = datetime.now(timezone.utc).isoformat()
            events_result = self.calendar_service.events().list(
                calendarId='primary',
                timeMin=now,
                maxResults=10,
                singleEvents=True,
                orderBy='startTime'
            ).execute()
            events = events_result.get('items', [])
            
            if not events:
                msg = f"[{self.node_id}] No upcoming meetings found to cancel."
                print(f"[{self.node_id}] No upcoming meetings found to cancel")
                return msg
            
            # Filter events based on cancellation criteria
            title_filter = cancel_data.get("title")
            participants_filter = [p.lower() for p in cancel_data.get("with_participants", [])]
            date_filter = cancel_data.get("date")
            
            cancelled_count = 0

            # Iterate over events and determine if they match the cancellation criteria
            for event in events:
                should_cancel = True
                
                # Check title match if specified
                if title_filter and title_filter.lower() not in event.get('summary', '').lower():
                    should_cancel = False
                
                # Check participants if specified
                if participants_filter:
                    event_attendees = [a.get('email', '').split('@')[0].lower() 
                                      for a in event.get('attendees', [])]
                    if not any(p in event_attendees for p in participants_filter):
                        should_cancel = False
                
                # Check date if specified
                if date_filter:
                    event_start = event.get('start', {}).get('dateTime', event.get('start', {}).get('date'))
                    if event_start and date_filter not in event_start:
                        should_cancel = False
                
                if should_cancel:
                    # Delete the event from the calendar
                    self.calendar_service.events().delete(
                        calendarId='primary',
                        eventId=event['id']
                    ).execute()
                    
                    # Remove the event from the local calendar records
                    self.calendar = [m for m in self.calendar if m.get('event_id') != event['id']]
                    
                    # Notify attendees about the cancellation
                    event_attendees = [a.get('email', '').split('@')[0] for a in event.get('attendees', [])]
                    for attendee in event_attendees:
                        if attendee in self.network.nodes:
                            # Update their local calendar
                            self.network.nodes[attendee].calendar = [
                                m for m in self.network.nodes[attendee].calendar 
                                if m.get('event_id') != event['id']
                            ]
                            # Notify them
                            notification = f"Meeting '{event.get('summary')}' has been cancelled by {self.node_id}"
                            self.network.send_message(self.node_id, attendee, notification)
                
                    cancelled_count += 1
                    msg = f"[{self.node_id}] Meeting '{event.get('summary')}' cancelled."
                    print(f"[{self.node_id}] Cancelled meeting: {event.get('summary')}")
                    return msg
            
            if cancelled_count == 0:
                msg = f"[{self.node_id}] No meetings found matching the cancellation criteria"
                print(f"[{self.node_id}] No meetings found matching the cancellation criteria")
                return msg
            else:
                msg = f"[{self.node_id}] Cancelled {cancelled_count} meeting(s)"
                print(f"[{self.node_id}] Cancelled {cancelled_count} meeting(s)")
                return msg
            
        except Exception as e:
            msg = f"[{self.node_id}] Error cancelling meeting: {str(e)}"
            print(f"[{self.node_id}] Error cancelling meeting: {str(e)}")
            return msg

    def _create_calendar_meeting(self, meeting_id, title, participants, start_datetime, end_datetime):
        """
        Create a meeting event in Google Calendar.
        
        Constructs the event details, attempts to insert the event into the primary calendar,
        updates the local calendar records, and sends notifications to other participants.
        If the calendar service is unavailable, falls back to local scheduling.
        
        Args:
            meeting_id (str): Unique identifier for the meeting.
            title (str): The title or summary for the meeting.
            participants (list): List of participant identifiers.
            start_datetime (datetime): The start time of the meeting.
            end_datetime (datetime): The end time of the meeting.
        """
        
        # If calendar service is not available, fall back to local scheduling
        if not self.calendar_service:
            print(f"[{self.node_id}] Calendar service not available, using local scheduling")
            self._fallback_schedule_meeting(meeting_id, participants, start_datetime, end_datetime)
            return
        
        try:
            local_tz_name = tzlocal.get_localzone_name()
        except Exception: # Catch potential errors and fallback
            local_tz_name = 'UTC' # Fallback timezone

        # Create event
        event = {
            'summary': title,
            'start': {
                'dateTime': start_datetime.isoformat(),
                'timeZone': local_tz_name,
            },
            'end': {
                'dateTime': end_datetime.isoformat(),
                'timeZone': local_tz_name,
            },
            'attendees': [{'email': f'{p}@example.com'} for p in participants],
        }

        try:
            event = self.calendar_service.events().insert(calendarId='primary', body=event).execute()
            
            # Correctly format date and time for user display
            meeting_date = start_datetime.strftime("%Y-%m-%d")
            meeting_time = start_datetime.strftime("%H:%M")
            
            print(f"[{self.node_id}] Meeting created: {event.get('htmlLink')}")
            print(f"[{self.node_id}] Meeting '{title}' scheduled for {meeting_date} at {meeting_time} with {', '.join(participants)}")
            
            # Add the meeting to the local calendar
            self.calendar.append({
                'project_id': meeting_id,
                'start_time': start_datetime,
                'end_time': end_datetime,
                'participants': participants,
                'meeting_info': title,
                'event_id': event['id']
            })
            
            # Update the brain's calendar with the new event
            self.brain.calendar.append(self.calendar[-1])

            # Notify each participant (if not the sender) about the scheduled meeting
            for p in participants:
                if p != self.node_id and p in self.network.nodes:
                    self.network.nodes[p].calendar.append({
                        'project_id': meeting_id,
                        'meeting_info': title,
                        'event_id': event['id']
                    })
                    notification = f"New meeting: '{title}' scheduled by {self.node_id} for {meeting_date} at {meeting_time}"
                    self.network.send_message(self.node_id, p, notification)

        except Exception as e:
            print(f"[{self.node_id}] Failed to create calendar event: {e}")
            # Fallback to local calendar
            self._fallback_schedule_meeting(meeting_id, participants)

    #TODO: Add correct return statements to this function and handle separation of concerns nicely
    def _complete_meeting_rescheduling(self):
        """
        Complete the meeting rescheduling process using collected meeting context details.
        
        This method retrieves the target event, parses the new date and time, adjusts if the time is in the past,
        updates the event's start and end times, and notifies participants about the change.
        """
        
        if not hasattr(self, 'meeting_context') or not self.meeting_context.get('active'):
            return None
        
        # Get the new date and time
        new_date = self.meeting_context['collected_info'].get('date')
        new_time = self.meeting_context['collected_info'].get('time')
        target_event_id = self.meeting_context.get('target_event_id')
        
        try:
            # Get the full event
            event = self.calendar_service.events().get(
                calendarId='primary',
                eventId=target_event_id
            ).execute()
            
            # Parse the new date and time
            new_start_datetime = datetime.strptime(f"{new_date} {new_time}", "%Y-%m-%d %H:%M")
            
            # Check if it's still in the past
            if new_start_datetime < datetime.now():
                print(f"[{self.node_id}] The provided time is still in the past. Adjusting to tomorrow at the same time.")
                tomorrow = datetime.now() + timedelta(days=1)
                new_start_datetime = datetime(
                    tomorrow.year, tomorrow.month, tomorrow.day,
                    new_start_datetime.hour, new_start_datetime.minute
                )
            
            # Calculate end time based on original duration
            original_start = datetime.fromisoformat(event['start'].get('dateTime').replace('Z', '+00:00'))
            original_end = datetime.fromisoformat(event['end'].get('dateTime').replace('Z', '+00:00'))
            original_duration = (original_end - original_start).total_seconds() / 60
            
            new_end_datetime = new_start_datetime + timedelta(minutes=original_duration)
            
            # Update the event times while preserving all other data
            event['start']['dateTime'] = new_start_datetime.isoformat()
            event['end']['dateTime'] = new_end_datetime.isoformat()
            
            # Update event in Google Calendar
            updated_event = self.calendar_service.events().update(
                calendarId='primary',
                eventId=target_event_id,
                body=event
            ).execute()
            
            # Format date and time for user-friendly display
            meeting_title = updated_event.get('summary', 'Untitled meeting')
            formatted_time = new_start_datetime.strftime("%I:%M %p")
            formatted_date = new_start_datetime.strftime("%B %d, %Y")
            
            # Success message
            print(f"[{self.node_id}] Response: Meeting '{meeting_title}' has been rescheduled to {formatted_date} at {formatted_time}.")
            
            # Update local calendar records and notify participants
            for meeting in self.calendar:
                if meeting.get('event_id') == updated_event['id']:
                    meeting['meeting_info'] = f"{meeting_title} (Rescheduled to {formatted_date} at {formatted_time})"
            
            # Notify each attendee about the updated meeting details
            attendees = updated_event.get('attendees', [])
            for attendee in attendees:
                attendee_id = attendee.get('email', '').split('@')[0]
                if attendee_id in self.network.nodes:
                    # Update their local calendar
                    for meeting in self.network.nodes[attendee_id].calendar:
                        if meeting.get('event_id') == updated_event['id']:
                            meeting['meeting_info'] = f"{meeting_title} (Rescheduled to {formatted_date} at {formatted_time})"
                    
                    # Send notification
                    notification = (
                        f"Your meeting '{meeting_title}' has been rescheduled by {self.node_id}.\n"
                        f"New date: {formatted_date}\n"
                        f"New time: {formatted_time}"
                    )
                    self.network.send_message(self.node_id, attendee_id, notification)
                    return notification
        
        except Exception as e:
            print(f"[{self.node_id}] Error completing meeting rescheduling: {str(e)}")
            print(f"[{self.node_id}] Response: There was an error rescheduling the meeting. Please try again.")
    
    def handle_calendar(self, intent: dict, message: str):
        """
        Handle calendar-related commands such as scheduling or cancelling meetings.
        """
        # Early exit if not a calendar command
        if not intent.get('is_calendar_command', False):
            return None

        action = intent.get('action')
        missing = intent.get('missing_info', [])

        # CHANGED: pick handler based on action, but always call handler(intent, message)
        if action == 'schedule_meeting':
            if missing:
                # If missing info, start the meeting creation process
                return self._start_meeting_creation(message, missing)
            else:
                # If no missing info, handle the meeting creation
                return self._handle_meeting_creation(message)
        elif action == 'list_meetings':
            return self._handle_list_meetings()
        elif action == 'cancel_meeting':
            return self._handle_meeting_cancellation(message)
        elif action == 'reschedule_meeting':
            return self._handle_meeting_rescheduling(message)
        else:
            log_warning(f"[{self.node_id}] Unknown calendar action '{action}'") 
            return f"Sorry, I don't know how to '{action}'."
    
=======
import json  
from datetime import datetime, timedelta, timezone  
import tzlocal
import zoneinfo

from network.tasks import Task            
from network.internal_communication import Intercom  
from secretary.utilities.logging import log_system_message, log_warning  
from secretary.brain import LLMClient

class Scheduler:

    def __init__(self, node_id: str = None, calendar_service=None, network: Intercom = None, brain = None):
        """
        Initialize the Scheduler.

        Args:
            node_id (str): Identifier for the node using this scheduler.
            calendar_service: Google Calendar service client (or None).
            network (Intercom): The Intercom/network instance for notifications.
        """
        self.node_id = node_id
        self.calendar_service = calendar_service
        self.network = network               
        self.brain = brain
        self.calendar = self.network.local_calendar if self.network and node_id in self.network.nodes else [] 
        self.node = self.network.nodes.get(node_id) if self.network and node_id in self.network.nodes else None

        # Attach this calendar list to the Brain node so meetings show up
        if self.network and self.node_id in self.network.nodes:
            setattr(self.network.nodes[self.node_id], 'calendar', self.calendar)
            log_system_message(f"[Scheduler:{self.node_id}] Calendar attached to node.")  
        
        # Register this Scheduler instance under its node_id
        if self.network and self.node_id is not None:
            self.network.register_node(self.node_id, self)

    def create_calendar_reminder(self, task: Task):
        """
        Create a Google Calendar reminder for a given task.
        
        This method builds an event from the task details (title, due date, description, priority, etc.)
        and inserts the event using the calendar service.
        
        Args:
            task (Task): Task object with attributes: title, description, due_date, priority, project_id, assigned_to.
            
        If the calendar service is not available, it will log that and skip reminder creation.
        """
        
        if not self.calendar_service:
            log_warning(f"[{self.node_id}] Calendar service not available, skipping reminder creation")
            print(f"[{self.node_id}] Calendar service not available, skipping reminder creation")
            return
            
        try:
            # Construct the event details in the format expected by Google Calendar
            event = {
                'summary': f"TASK: {task.title}",
                'description': f"{task.description}\n\nPriority: {task.priority}\nProject: {task.project_id}",
                'start': {
                    'dateTime': task.due_date.isoformat(),
                    'timeZone': 'UTC',
                },
                'end': {
                    'dateTime': (task.due_date + timedelta(hours=1)).isoformat(),
                    'timeZone': 'UTC',
                },
                'attendees': [{'email': f'{task.assigned_to}@example.com'}],
                'reminders': {
                    'useDefault': False,
                    'overrides': [
                        {'method': 'email', 'minutes': 24 * 60},  # 1 day before
                        {'method': 'popup', 'minutes': 60}         # 1 hour before
                    ]
                }
            }

            # Insert the event into the primary calendar
            event = self.calendar_service.events().insert(calendarId='primary', body=event).execute()
            log_system_message(f"[{self.node_id}] Task reminder created: {event.get('htmlLink')}")
            
        except Exception as e:
            log_warning(f"[{self.node_id}] Failed to create calendar reminder: {e}")
            print(f"[{self.node_id}] Failed to create calendar reminder: {e}")

    # Replace the local meeting scheduling with Google Calendar version
    def schedule_meeting(self, project_id: str, participants: list):
        """
        Schedule a meeting using Google Calendar.
        
        If the Google Calendar service is available, the meeting event is created with start and end times.
        If not, the method falls back to local scheduling.
        
        Args:
            project_id (str): Identifier for the project this meeting is associated with.
            participants (list): List of participant identifiers (usually email prefixes).
            
        The method also notifies other participants by adding the event to their local calendars and sending messages.
        """
            
        meeting_description = f"Meeting for project '{project_id}'"

        try:
            local_tz_name = tzlocal.get_localzone_name()
        except Exception: # Catch potential errors and fallback
            local_tz_name = 'UTC' # Fallback timezone


        # Schedule meeting for one day later, for a duration of one hour
        # TODO: Add a more flexible scheduling system (e.g., using LLM to extract date/time from message)
        start_time = datetime.now() + timedelta(days=1)
        end_time = start_time + timedelta(hours=1)
        
        if not self.calendar_service:
            log_warning(f"[{self.node_id}] Calendar service not available, using local scheduling")
            print(f"[{self.node_id}] Calendar service not available, using local scheduling")
            return self._fallback_schedule_meeting(project_id, participants, start_time, end_time)  

        # Build the meeting event structure
        event = {
            'summary': meeting_description,
            'start': {
                'dateTime': start_time.isoformat(),
                'timeZone': local_tz_name,
            },
            'end': {
                'dateTime': end_time.isoformat(),
                'timeZone': local_tz_name,
            },
            'attendees': [{'email': f'{p}@example.com'} for p in participants],
        }

        try:
            # Insert the meeting event into the calendar and capture the response event
            event = self.calendar_service.events().insert(calendarId='primary', body=event).execute()
            msg = f"[{self.node_id}] Meeting created: {event.get('htmlLink')}"
            log_system_message(msg)
            
            # Add meeting details to the node's local calendar
            self.calendar.append({
                'project_id': project_id,
                'meeting_info': meeting_description,
                'event_id': event['id']
            })

            # Notify each participant (except self), skipping any unknown participants
            for p in participants:
                if p == self.node_id:
                    continue
                if p not in self.network.nodes:
                    log_warning(f"[{self.node_id}] Cannot notify unknown participant '{p}'. Skipping.")
                    continue

                node = self.network.nodes[p]
                # Safety check to ensure the node has a calendar attribute
                if not hasattr(node, 'calendar'):
                    setattr(node, 'calendar', [])
                # Append the meeting details to the participant's local calendar
                node.calendar.append({
                    'project_id': project_id,
                    'meeting_info': meeting_description,
                    'event_id': event['id']
                })
                notification = (
                    f"New meeting: '{meeting_description}' scheduled by {self.node_id} "
                    f"for {start_time.strftime('%Y-%m-%d %H:%M')}"
                )
                self.network.send_message(self.node_id, p, notification)

            return f"Meeting for project '{project_id}' scheduled for {start_time.strftime('%Y-%m-%d %H:%M')}"
            
        except Exception as e:
            log_warning(f"[{self.node_id}] Failed to create calendar event: {e}")
            print(f"[{self.node_id}] Failed to create calendar event: {e}")
            # If creation fails, revert to local scheduling
            return self._fallback_schedule_meeting(project_id, participants, start_time, end_time)
    
    def _fallback_schedule_meeting(self, project_id: str, participants: list, start_datetime: datetime, end_datetime: datetime):
        """
        Fallback method to locally schedule a meeting when Google Calendar is unavailable.
        
        This method simply creates a textual record of the meeting and notifies participants.
        
        Args:
            project_id (str): Identifier for the project related to the meeting.
            participants (list): List of participant identifiers.
        """

        # TODO: Store in a more user-friendly format (e.g. write a summary of the meeting info)
        meeting_info = f"Meeting for project '{project_id}' scheduled for {start_datetime.strftime('%Y-%m-%d %H:%M')} for a duration of {(end_datetime - start_datetime).seconds // 60} minutes."
        self.calendar.append({
            'project_id': project_id,
            'start_time': start_datetime.isoformat(),
            'end_time': end_datetime.isoformat(),
            'meeting_info': meeting_info,
            'participants': participants
        })
        
        # Save to the brain's calendar
        self.brain.calendar.append({
            'project_id': project_id,
            'start_time': start_datetime.isoformat(),
            'end_time': end_datetime.isoformat(),
            'meeting_info': meeting_info,
            'participants': participants
        })

        log_system_message(f"[{self.node_id}] Scheduled local meeting: {meeting_info}")        

        # Notify every participant in the network, skipping any unknown participants
        for p in participants:
            if p not in self.network.nodes:
                log_warning(f"[{self.node_id}] Cannot notify unknown participant '{p}' in fallback; skipping.")
                continue

            node = self.network.nodes[p]
            # Safety check to ensure the node has a calendar attribute
            if not hasattr(node, 'calendar'):
                setattr(node, 'calendar', [])
            # Append the meeting details to the participant's local calendar
            node.calendar.append({
                'project_id': project_id,
                'meeting_info': meeting_info
            })
            log_system_message(f"[{self.node_id}] Notified {p} about meeting for project '{project_id}'.")
    
        return meeting_info

    def _start_meeting_creation(self, initial_message, missing_info):
        """
        Initiate the meeting creation process by setting up a meeting context.
        
        This context holds the initial message and a list of missing pieces of information.
        The process will prompt the user for the missing details.
        
        Args:
            initial_message (str): The original message initiating the meeting creation.
            missing_info (list): List of strings indicating which details are missing.
        """
        
        # Initialize a dictionary to track meeting creation progress
        # self.meeting_context = {
        #     'active': True,
        #     'initial_message': initial_message,
        #     'missing_info': missing_info.copy(),
        #     'collected_info': {}
        # }
        mc = self.brain.meeting_context
        mc['active'] = True
        mc['initial_message'] = initial_message
        mc['missing_info'] = missing_info.copy()
        mc['collected_info'] = {}
        
        # Ask for the first missing piece of information
        return self._ask_for_next_meeting_info()

    def _ask_for_next_meeting_info(self):
        """
        Ask the user for the next piece of required meeting information.
        
        If all information has been collected, the method proceeds to construct the complete meeting message.
        Otherwise, it selects the next item from the missing_info list and prints a tailored question.
        """
        
        self.meeting_context = self.brain.meeting_context

        if not self.meeting_context['missing_info']:
            # All required info collected; create complete message and process meeting creation
            combined_message = self._construct_complete_meeting_message()
            self.meeting_context['active'] = False
            return self._handle_meeting_creation(combined_message)

        # Get the next missing information item
        next_info = self.meeting_context['missing_info'][0]
        
        # Predefined questions for standard meeting details
        questions = {
            'time': "What time should the meeting be scheduled? (Please use the 12-hour time format, e.g., 2:30 PM)",
            'duration': "How long should the meeting be? (Please use a number in minutes, e.g., 30)",
            'date': "On what date should the meeting be scheduled? (Please use YYYY-MM-DD format, e.g., 2023-12-31)",
            'participants': "Who should attend the meeting? Please list all participants.",
            'title': "What is the title or topic of the meeting?"
        }
        
        # Optionally add context for rescheduling or validation
        context = ""
        if self.meeting_context.get('is_rescheduling', False):
            context = " for rescheduling"
        elif next_info in ['date', 'time'] and 'date' in self.meeting_context['missing_info'] and 'time' in self.meeting_context['missing_info']:
            context = " (please ensure it's a future date and time)"
        
        response = questions.get(next_info, f"Please provide the {next_info} for the meeting") + context
        print(f"[{self.node_id}] Response: {response}")
        #print(self.meeting_context, self.brain.meeting_context)
        return response

    def _continue_meeting_creation(self, message, sender_id):
        """
        Continue the meeting creation flow by processing the user's answer.
        
        The response is recorded for the current missing information item, and if additional info is needed,
        the next prompt is issued. Otherwise, the complete meeting creation is triggered.
        
        Args:
            message (str): The user's response for the current information query.
            sender_id (str): The identifier for the sender.
        """        
        
        self.meeting_context = self.brain.meeting_context

        if not self.meeting_context['missing_info']:
            # Shouldn't happen, but just in case
            self.meeting_context['active'] = False
            return None

        # Remove the first missing detail, and save the user's answer under that key
        current_info = self.meeting_context['missing_info'].pop(0)
        self.meeting_context['collected_info'][current_info] = message
        
        if self.meeting_context['missing_info']:
            # More details are still required; ask the next question
            return self._ask_for_next_meeting_info()
        else:
            self.meeting_context['active'] = False
            print(f"[{self.node_id}] Response: Meeting {'rescheduled' if self.meeting_context.get('is_rescheduling') else 'scheduled'} successfully with all required information.")

            # All information collected: if rescheduling, call the respective handler; otherwise, proceed normally
            if self.meeting_context.get('is_rescheduling', False) and 'target_event_id' in self.meeting_context:
                return self._complete_meeting_rescheduling()
            else:
                combined_message = self._construct_complete_meeting_message()
                return self._handle_meeting_creation(combined_message)
            
    def _construct_complete_meeting_message(self):
        """
        Construct a complete meeting instruction message by combining the initial command with the collected details.
        
        Returns:
            str: A complete message string including title, date, time, and participants.
        """
        
        initial = self.meeting_context['initial_message']
        collected = self.meeting_context['collected_info']
        
        # Concatenate all gathered meeting details with appropriate labels
        complete_message = f"{initial} "
        if 'title' in collected:
            complete_message += f"Title: {collected['title']}. "
        if 'date' in collected:
            complete_message += f"Date: {collected['date']}. "
        if 'time' in collected:
            complete_message += f"Time: {collected['time']}. "
        if 'duration' in collected:
            complete_message += f"Duration: {collected['duration']} minutes. "
        if 'participants' in collected:
            complete_message += f"Participants: {collected['participants']}."
        
        return complete_message

    def _handle_meeting_creation(self, message):
        """
        Handle the complete meeting creation process.
        
        This method extracts meeting details from the combined message, validates them (including checking
        date/time formats and future scheduling), and then attempts to schedule the meeting with Google Calendar.
        
        Args:
            message (str): The complete meeting instruction that includes all necessary details.
        """
        
        # Check if the brain has the required method for extracting meeting details
        if not self.brain or not hasattr(self.brain, '_extract_meeting_details'):
            return None

        # Extract meeting details using an LLM-assisted helper method
        meeting_data = self.brain._extract_meeting_details(message)
        
        # Validate that required fields such as title and participants are present
        required_fields = ['title', 'participants', 'time']
        missing = [field for field in required_fields if not meeting_data.get(field)]
        
        if missing:
            msg = f"[{self.node_id}] Cannot schedule meeting: missing {', '.join(missing)}"
            print(msg)
            return msg
        
        # Process and normalize participant names
        participants = []
        for p in meeting_data.get("participants", []):
            p_lower = p.lower().strip()
            if p_lower in ["ceo", "marketing", "engineering", "design"]:
                participants.append(p_lower)
        
        # Ensure the current node is included among the participants
        if not participants:
            msg = f"[{self.node_id}] Cannot schedule meeting: no valid participants"
            print(msg)
            return msg
            
        # Add the current node if not already included
        if self.node_id not in participants:
            participants.append(self.node_id)
        
        # Process meeting date and time: use provided values or defaults
        meeting_date = meeting_data.get("date", datetime.now().strftime("%Y-%m-%d"))
        meeting_time = meeting_data.get("time", (datetime.now() + timedelta(minutes=int(meeting_data.get("duration")))).strftime("%H:%M"))
        
        try:
            # Validate date and time by attempting to parse them
            try:
                start_datetime = datetime.strptime(f"{meeting_date} {meeting_time}", "%Y-%m-%d %H:%M")
                # Check if date is in the past
                current_time = datetime.now()
                if start_datetime < current_time:
                    # Instead of automatically adjusting, ask the user for a valid time
                    print(f"[{self.node_id}] Response: The meeting time {meeting_date} at {meeting_time} is in the past. Please provide a future date and time.")
                    
                    # Store context for follow-up
                    self.brain.meeting_context = {
                        'active': True,
                        'collected_info': {
                            'title': meeting_data.get("title"),
                            'participants': meeting_data.get("participants", [])
                        },
                        'missing_info': ['date', 'time'],
                        'is_rescheduling': False
                    }
                    
                    # Ask for new date and time
                    return self._ask_for_next_meeting_info()
                    
                
            except ValueError:
                # If date parsing fails, notify user instead of auto-fixing
                print(f"[{self.node_id}] Response: I couldn't understand the date/time format. Please provide the date in YYYY-MM-DD format and time in HH:MM format.")
                # Store context for follow-up
                self.meeting_context = {
                    'active': True,
                    'collected_info': {
                        'title': meeting_data.get("title"),
                        'participants': meeting_data.get("participants", [])
                    },
                    'missing_info': ['date', 'time'],
                    'is_rescheduling': False
                }
                
                # Ask for new date and time
                return self._ask_for_next_meeting_info()
                
            # Determine meeting duration (defaulting to 60 minutes if unspecified)
            duration_mins = int(meeting_data.get("duration"))
            end_datetime = start_datetime + timedelta(minutes=duration_mins)

            # --- Start: Conflict Check and Resolution ---
            conflict_found = False
            conflicting_participant = None
            for p in participants:
                if not self._check_time_with_attendees(p, start_datetime, end_datetime):
                    conflict_found = True
                    conflicting_participant = p
                    log_warning(f"[{self.node_id}] Conflict detected for participant '{p}' at proposed time {start_datetime}.")
                    break # Exit loop on first conflict

            if conflict_found:
                # Call find_perfect_meeting_time to get a suggestion
                exist_conflict, proposed_start, proposed_end = self.find_perfect_meeting_time(participants, start_datetime, end_datetime)

                if not proposed_start: # Handle case where LLM fails to propose a time
                     msg = f"[{self.node_id}] Could not find an alternative time slot for all participants."
                     print(msg)
                     return msg

                # Always check the exist_conflict flag from the LLM's analysis
                if exist_conflict:
                    # Ask user to confirm the LLM's proposed time
                    formatted_proposed_time = proposed_start.strftime('%Y-%m-%d %H:%M')
                    confirm_prompt = (f"Conflict found for {conflicting_participant}. The next available slot for all participants seems to be "
                                      f"{formatted_proposed_time}. Schedule then?")
                    
                    # Use the Confirmation class via the brain instance
                    if self.brain.confirmation.request(confirm_prompt):
                        # User confirmed, schedule at proposed time
                        log_system_message(f"[{self.node_id}] User confirmed alternative time: {formatted_proposed_time}")
                        meeting_id = f"meeting_{int(datetime.now().timestamp())}" # Regenerate ID maybe?
                        meeting_title = meeting_data.get("title", f"Meeting scheduled by {self.node_id}")
                        self._create_calendar_meeting(meeting_id, meeting_title, participants, proposed_start, proposed_end)
                        msg = f"[{self.node_id}] Meeting '{meeting_title}' scheduled for {formatted_proposed_time} with {', '.join(participants)} after finding a conflict."
                        print(msg)
                        return msg
                    else:
                        # User declined the proposed time
                        msg = f"[{self.node_id}] User declined the proposed alternative time. Meeting not scheduled."
                        print(msg)
                        # If declined, we stop here as per current requirement.
                        return msg
                else:
                     # LLM indicated no conflict OR suggested the original time was fine?
                     # Schedule at the time the LLM proposed (which might be the original time if it found no conflict)
                     log_system_message(f"[{self.node_id}] LLM found no conflict or suggested using {proposed_start}. Scheduling at proposed time.")
                     meeting_id = f"meeting_{int(datetime.now().timestamp())}"
                     meeting_title = meeting_data.get("title", f"Meeting scheduled by {self.node_id}")
                     self._create_calendar_meeting(meeting_id, meeting_title, participants, proposed_start, proposed_end)
                     msg = f"[{self.node_id}] Meeting '{meeting_title}' scheduled for {proposed_start.strftime('%Y-%m-%d %H:%M')} with {', '.join(participants)} as per conflict check."
                     print(msg)
                     return msg

            else:
                # No conflicts found by _check_time_with_attendees, schedule directly
                log_system_message(f"[{self.node_id}] No conflicts detected for the proposed time {start_datetime}. Scheduling directly.")
                meeting_id = f"meeting_{int(datetime.now().timestamp())}"
                meeting_title = meeting_data.get("title", f"Meeting scheduled by {self.node_id}")
                self._create_calendar_meeting(meeting_id, meeting_title, participants, start_datetime, end_datetime)
                msg = f"[{self.node_id}] Meeting '{meeting_title}' scheduled for {start_datetime.strftime('%Y-%m-%d %H:%M')} with {', '.join(participants)}"
                print(msg)
                return msg
            # --- End: Conflict Check and Resolution ---

            # Generate a unique meeting ID and set a meeting title
            # meeting_id = f"meeting_{int(datetime.now().timestamp())}"
            # meeting_title = meeting_data.get("title", f"Meeting scheduled by {self.node_id}")
            #
            # print(f"[{self.node_id}] Meeting title: {meeting_title}, participants: {participants}, start_datetime: {start_datetime}, end_datetime: {end_datetime}")
            # Schedule the meeting using the helper for creating calendar events
            # self._create_calendar_meeting(meeting_id, meeting_title, participants, start_datetime, end_datetime)

            # Confirm to user with reliable times
            # msg = f"[{self.node_id}] Meeting '{meeting_title}' scheduled for {meeting_date} at {meeting_time} with {', '.join(participants)}"
            # print(msg)
            # return msg
        
        except Exception as e:
            msg = f"[{self.node_id}] Error scheduling meeting: {str(e)}"
            print(msg)

    def _check_time_with_attendees(self, participant_id: str, start_datetime: datetime, end_datetime: datetime) -> bool:
        """
        Check if the specified time range is available for a participant.
        
        Args:
            participant_id (str): The identifier for the participant to check.
            start_datetime (datetime): The proposed start time for the meeting.
            end_datetime (datetime): The proposed end time for the meeting.
            
        Returns:
            bool: True if the time is available, False otherwise.
        """

        participant_calendar = self.brain.calendar

        #print(participant_calendar)

        if not participant_calendar:
            return True
        
        for meeting in participant_calendar:
            # only consider meetings that include this participant
            if participant_id not in meeting['participants']:
                continue

            # parse ISO strings to datetimes
            meeting_start = datetime.fromisoformat(meeting['start_time'])
            meeting_end = datetime.fromisoformat(meeting['end_time'])
            
            # Check if the proposed time overlaps with any existing meetings
            if (start_datetime > meeting_start and end_datetime < meeting_end):
                return False
            elif (start_datetime == meeting_start or end_datetime == meeting_end):
                return False
            elif (start_datetime < meeting_end and end_datetime > meeting_start):
                return False
            else:
                return True

    def find_perfect_meeting_time(self, participants: list[str], start_datetime: datetime, end_datetime: datetime) -> str:
        """
        Find a perfect meeting time for all participants by checking their availability.

        Goes through all participants' calendars and finds a time slot that works for everyone.
        
        Args:
            participants (list): The identifier for all participants.
            start_datetime (datetime): The proposed start time for the meeting.
            end_datetime (datetime): The proposed end time for the meeting.
            
        Returns:
            str: A confirmation message if the proposed meeting should be scheduled. (use class Confirmation)
        """

        print('DEBUG: Entered find_perfect_meeting_time')

        duration = (end_datetime - start_datetime).total_seconds() / 60
        calendar = self.brain.calendar
        if not calendar:
            print(f" Calendar service not available, can't schedule meetings")
            print(calendar)
            return
        
        prompt = f"""
        Extract all meetings from this calender for every node: '{calendar}'

        Identitfy if there are any potential conflicts with the existing meetings in {calendar}
        with a new meeting that goes from {start_datetime} to {end_datetime} with {participants} as participants.

        If there is a conflict return the meeting time and participants of the conflicting meeting and propose the next possible time slot with a duration of {duration} minutes
        that is free for all participants: {participants}. 
        
        Return a JSON object with these fields:
        - exist_conflict: A bool that is true if there are meeting conflicts and false otherwise 
        - proposed_start_time: The start time of the next possible meeting slot if there are meeting conflicts and None otherwise
        
        IMPORTANT: exist_conflict MUST be a bool. proposed_start_time MUST be a datetime. ALL participants MUST be free (i.e. have no meetings scheduled) during the proposed time slot.
        """
    
        response = self.node.client.chat.completions.create(
                model="gpt-4o-mini",
                messages=[{"role": "user", "content": prompt}],
                response_format={"type": "json_object"}
            )
        
        response_content = response.choices[0].message.content

        print(response_content, participants)

        # response_content = LLMClient.chat(self, prompt)
        # print(f"[{self.node_id}] Response: {response_content}")

        try:
            reschedule_data = json.loads(response_content)
        except json.JSONDecodeError as e:
            msg = f"[{self.node_id}] Error parsing rescheduling JSON: {e}"
            print(f"[{self.node_id}] Error parsing rescheduling JSON: {e}")
            return msg
        
        print(reschedule_data)

        exist_conflict = None
        if "exist_conflict" in reschedule_data and reschedule_data["exist_conflict"]:
            exist_conflict = bool(reschedule_data["exist_conflict"])
        
        print(exist_conflict)

        proposed_start_time = None
        if "proposed_start_time" in reschedule_data and reschedule_data['proposed_start_time']:
            proposed_start_time = datetime.strptime(reschedule_data['proposed_start_time'], "%Y-%m-%dT%H:%M:%S")
        print(proposed_start_time)
        
        proposed_end_time = proposed_start_time + (end_datetime - start_datetime)

        print(exist_conflict, proposed_start_time, proposed_end_time)

        # TODO: Return a confirmation message with the proposed time slot and participants (class Confirmation)      
        return exist_conflict, proposed_start_time, proposed_end_time


    def _handle_list_meetings(self):
        """
        List upcoming meetings either from the Google Calendar service or the local calendar.
        
        This method retrieves events, formats their details (including title, date/time, and attendees),
        and prints them in a user-friendly format.
        """
        
        if not self.calendar_service:
            msg = f"[{self.node_id}] Calendar service not available, showing local meetings only"
            print(f"[{self.node_id}] Calendar service not available, showing local meetings only")

            if not self.calendar:
                msg += f"[{self.node_id}] No meetings scheduled."
                print(msg)
                return msg
            
            msg += f"\n[{self.node_id}] Upcoming meetings:"
            print(f"[{self.node_id}] Upcoming meetings:")
            for meeting in self.brain.calendar:
                # Format meeting details
                meeting_info = meeting.get('meeting_info', 'No details available')
                msg = msg + f"\n  - {meeting_info}"
                print(f"  - {meeting_info}")
            
            return msg
        
        try:
            # Retrieve current time in the required ISO format for querying events
            now = datetime.now(timezone.utc).isoformat()
            events_result = self.calendar_service.events().list(
                calendarId='primary',
                timeMin=now,
                maxResults=10,
                singleEvents=True,
                orderBy='startTime'
            ).execute()
            events = events_result.get('items', [])
            
            if not events:
                msg = f"[{self.node_id}] No upcoming meetings found."
                print(msg)
                return msg
            
            msg = f"[{self.node_id}] Upcoming meetings:"
            print(f"[{self.node_id}] Upcoming meetings:")
            for event in events:
                # Get start time from event details
                start = event['start'].get('dateTime', event['start'].get('date'))
                start_time = datetime.fromisoformat(start.replace('Z', '+00:00'))
                # Format attendee emails by extracting the user part
                attendees = ", ".join([a.get('email', '').split('@')[0] for a in event.get('attendees', [])])
                msg = msg + f"\n  - {event['summary']} on {start_time.strftime('%Y-%m-%d at %H:%M')} with {attendees}"
                print(f"  - {event['summary']} on {start_time.strftime('%Y-%m-%d at %H:%M')} with {attendees}")
                print (start_time)
            return msg
        
        except Exception as e:
            msg = f"[{self.node_id}] Error listing meetings: {str(e)}"
            print(f"[{self.node_id}] Error listing meetings: {str(e)}")
            return msg

    # TODO: Refactor this function to have return values instead of print statements 
    def _handle_meeting_rescheduling(self, message):
        """
        Handle meeting rescheduling requests by extracting new scheduling details and updating the event.
        
        The method performs the following:
          - Uses LLM to extract rescheduling details such as meeting identifier, original date, new date/time, and duration.
          - Searches the Google Calendar for the meeting to be rescheduled using a simple scoring system.
          - Validates the new date and time.
          - Updates the event in Google Calendar and notifies participants.
        
        Args:
            message (str): The message containing rescheduling instructions.
        """
        
        if not self.calendar_service:
            print(f"[{self.node_id}] Calendar service not available, can't reschedule meetings")
            return
        
        try:
            # Construct a prompt instructing the LLM to extract detailed rescheduling data
            prompt = f"""
            Extract meeting rescheduling details from this message: '{message}'
            
            Identify EXACTLY which meeting needs rescheduling by looking for:
            1. Meeting title or topic (as a simple text string)
            2. Participants involved (as names only)
            3. Original date/time
            
            And what the new schedule should be:
            1. New date (YYYY-MM-DD format)
            2. New time (HH:MM format in 24-hour time)
            3. New duration in minutes (as a number only)
            
            Return a JSON object with these fields:
            - meeting_identifier: A simple text string to identify which meeting to reschedule
            - original_date: Original meeting date if mentioned (YYYY-MM-DD format or null)
            - new_date: New meeting date (YYYY-MM-DD format)
            - new_time: New meeting time (HH:MM format)
            - new_duration: New duration in minutes (or null to keep the same)
            
            IMPORTANT: ALL values must be simple strings or integers, not objects or arrays.
            The meeting_identifier MUST be a simple string.
            """
            
            response = self.client.chat.completions.create(
                model="gpt-4o-mini",
                messages=[{"role": "user", "content": prompt}],
                response_format={"type": "json_object"}
            )
            
            response_content = response.choices[0].message.content
            try:
                reschedule_data = json.loads(response_content)
            except json.JSONDecodeError as e:
                print(f"[{self.node_id}] Error parsing rescheduling JSON: {e}")
                return
            
            # Extract and normalize data from the JSON response
            meeting_identifier = ""
            if "meeting_identifier" in reschedule_data:
                if isinstance(reschedule_data["meeting_identifier"], str):
                    meeting_identifier = reschedule_data["meeting_identifier"].lower()
                else:
                    meeting_identifier = str(reschedule_data["meeting_identifier"]).lower()

            original_date = None
            if "original_date" in reschedule_data and reschedule_data["original_date"]:
                original_date = str(reschedule_data["original_date"])
            
            new_date = None
            if "new_date" in reschedule_data and reschedule_data["new_date"]:
                new_date = str(reschedule_data["new_date"])
            
            new_time = "10:00"  # Default time
            if "new_time" in reschedule_data and reschedule_data["new_time"]:
                new_time = str(reschedule_data["new_time"])
            
            new_duration = None
            if "new_duration" in reschedule_data and reschedule_data["new_duration"]:
                try:
                    new_duration = int(reschedule_data["new_duration"])
                except (ValueError, TypeError):
                    new_duration = None
            
            # Validate that a meeting identifier and new date are provided
            if not meeting_identifier:
                print(f"[{self.node_id}] Could not determine which meeting to reschedule")
                return
            
            if not new_date:
                print(f"[{self.node_id}] No new date specified for rescheduling")
                return
            
            # Retrieve upcoming meetings to search for a matching event
            try:
                now = datetime.now(timezone.utc).isoformat()
                events_result = self.calendar_service.events().list(
                    calendarId='primary',
                    timeMin=now,
                    maxResults=20,
                    singleEvents=True,
                    orderBy='startTime'
                ).execute()
                events = events_result.get('items', [])
            except Exception as e:
                print(f"[{self.node_id}] Error fetching calendar events: {str(e)}")
                return
            
            if not events:
                print(f"[{self.node_id}] No upcoming meetings found to reschedule")
                return
            
            # Use a scoring system to find the best matching event based on title, attendees, and original date
            target_event = None
            best_match_score = 0
            
            for event in events:
                score = 0
                
                # Check title match
                event_title = event.get('summary', '').lower()
                if meeting_identifier in event_title:
                    score += 3
                elif any(word in event_title for word in meeting_identifier.split()):
                    score += 1
                
                # Check attendees match
                attendees = []
                for attendee in event.get('attendees', []):
                    email = attendee.get('email', '')
                    if isinstance(email, str):
                        attendees.append(email.lower())
                    else:
                        attendees.append(str(email).lower())
                    
                if any(meeting_identifier in attendee for attendee in attendees):
                    score += 2
                
                # Check date match if original date was specified
                if original_date:
                    start_time = event['start'].get('dateTime', event['start'].get('date', ''))
                    if isinstance(start_time, str) and original_date in start_time:
                        score += 4
                
                # Update best match if this is better
                if score > best_match_score:
                    best_match_score = score
                    target_event = event
            
            # Require a minimum matching score
            if best_match_score < 1:
                print(f"[{self.node_id}] Could not find a meeting matching '{meeting_identifier}'")
                return
            
            if not target_event:
                print(f"[{self.node_id}] No matching meeting found for '{meeting_identifier}'")
                return
            
            # Validate the new date and time format and ensure the new time is in the future
            try:
                # Parse new date and time
                new_start_datetime = datetime.strptime(f"{new_date} {new_time}", "%Y-%m-%d %H:%M")
                
                # Check if date is in the past
                if new_start_datetime < datetime.now():
                    print(f"[{self.node_id}] Response: The rescheduled time {new_date} at {new_time} is in the past. Please provide a future date and time.")
                    
                    # Ask for new date and time
                    self.meeting_context = {
                        'active': True,
                        'collected_info': {
                            'title': target_event.get('summary', 'Meeting'),  # Keep original title
                            'participants': []  # We'll keep the same participants
                        },
                        'missing_info': ['date', 'time'],
                        'is_rescheduling': True,
                        'target_event_id': target_event['id'],
                        'target_event': target_event  # Store the whole event to preserve details
                    }
                    
                    self._ask_for_next_meeting_info()
                    return
            except ValueError:
                print(f"[{self.node_id}] Response: I couldn't understand the date/time format. Please provide the date in YYYY-MM-DD format and time in HH:MM format.")
                
                # Ask for new date and time
                self.meeting_context = {
                    'active': True,
                    'collected_info': {
                        'title': target_event.get('summary', 'Meeting'),  # Keep original title
                        'participants': []  # We'll keep the same participants
                    },
                    'missing_info': ['date', 'time'],
                    'is_rescheduling': True,
                    'target_event_id': target_event['id'],
                    'target_event': target_event  # Store the whole event to preserve details
                }
                
                self._ask_for_next_meeting_info()
                return
            
            # Determine the new end time using either the provided new duration or the event's original duration
            try:
                # Extract original start and end times
                original_start = datetime.fromisoformat(target_event['start'].get('dateTime').replace('Z', '+00:00'))
                original_end = datetime.fromisoformat(target_event['end'].get('dateTime').replace('Z', '+00:00'))
                original_duration = (original_end - original_start).total_seconds() / 60
                
                # Use new duration if specified, otherwise keep original duration
                if new_duration is not None and new_duration > 0:
                    duration_to_use = new_duration
                else:
                    duration_to_use = original_duration
                    
                new_end_datetime = new_start_datetime + timedelta(minutes=duration_to_use)
                
                # Update the target event's start and end times
                target_event['start']['dateTime'] = new_start_datetime.isoformat()
                target_event['end']['dateTime'] = new_end_datetime.isoformat()
                
                # Update event in Google Calendar
                updated_event = self.calendar_service.events().update(
                    calendarId='primary',
                    eventId=target_event['id'],
                    body=target_event
                ).execute()
                
                # Print success message with user-friendly time format
                meeting_title = updated_event.get('summary', 'Untitled meeting')
                formatted_time = new_start_datetime.strftime("%I:%M %p")  # 12-hour format with AM/PM
                formatted_date = new_start_datetime.strftime("%B %d, %Y")  # Month day, year
                
                print(f"[{self.node_id}] Response: Meeting '{meeting_title}' has been rescheduled to {formatted_date} at {formatted_time}.")
                
                # Update local calendar records
                for meeting in self.calendar:
                    if meeting.get('event_id') == updated_event['id']:
                        meeting['meeting_info'] = f"{meeting_title} (Rescheduled to {new_date} at {formatted_time})"
                
                # Notify all attendees about the rescheduled meeting
                attendees = updated_event.get('attendees', [])
                for attendee in attendees:
                    attendee_id = attendee.get('email', '').split('@')[0]
                    if attendee_id in self.network.nodes:
                        # Update their local calendar
                        for meeting in self.network.nodes[attendee_id].calendar:
                            if meeting.get('event_id') == updated_event['id']:
                                meeting['meeting_info'] = f"{meeting_title} (Rescheduled to {new_date} at {formatted_time})"
                        
                        # Send notifications
                        notification = (
                            f"Your meeting '{meeting_title}' has been rescheduled by {self.node_id}.\n"
                            f"New date: {formatted_date}\n"
                            f"New time: {formatted_time}\n"
                            f"Duration: {int(duration_to_use)} minutes"
                        )
                        self.network.send_message(self.node_id, attendee_id, notification)
                
            except Exception as e:
                print(f"[{self.node_id}] Error updating the meeting: {str(e)}")
                print(f"[{self.node_id}] Response: There was an error rescheduling the meeting. Please try again.")
            
        except Exception as e:
            print(f"[{self.node_id}] General error in meeting rescheduling: {str(e)}")
    
    def _handle_meeting_cancellation(self, message):
        """
        Handle meeting cancellation requests based on natural language commands.
        
        This method:
          - Uses LLM to extract cancellation details from the message.
          - Retrieves upcoming meetings.
          - Filters meetings based on specified title, participants, and date criteria.
          - Deletes matching events from Google Calendar and notifies participants.
        
        Args:
            message (str): The cancellation command as a natural language message.
        """
        
        # First, get all meetings from calendar
        if not self.calendar_service:
            msg = f"[{self.node_id}] Calendar service not available, can't cancel meetings"
            print(f"[{self.node_id}] Calendar service not available, can't cancel meetings")
            return msg
        
        try:
            # Use OpenAI to extract cancellation details
            prompt = f"""
            Extract meeting cancellation details from this message: '{message}'
            
            Return a JSON object with these fields:
            - title: The meeting title or topic to cancel (or null if not specified)
            - with_participants: Array of participants in the meeting to cancel (or empty if not specified)
            - date: Meeting date to cancel (YYYY-MM-DD format, or null if not specified)
            
            Only include information that is explicitly mentioned.
            """
            
            response = self.client.chat.completions.create(
                model="gpt-4o-mini",
                messages=[{"role": "user", "content": prompt}],
                response_format={"type": "json_object"}
            )
            
            cancel_data = json.loads(response.choices[0].message.content)

            # TODO: Add a method for local calendar handling
            
            # Get upcoming meetings
            now = datetime.now(timezone.utc).isoformat()
            events_result = self.calendar_service.events().list(
                calendarId='primary',
                timeMin=now,
                maxResults=10,
                singleEvents=True,
                orderBy='startTime'
            ).execute()
            events = events_result.get('items', [])
            
            if not events:
                msg = f"[{self.node_id}] No upcoming meetings found to cancel."
                print(f"[{self.node_id}] No upcoming meetings found to cancel")
                return msg
            
            # Filter events based on cancellation criteria
            title_filter = cancel_data.get("title")
            participants_filter = [p.lower() for p in cancel_data.get("with_participants", [])]
            date_filter = cancel_data.get("date")
            
            cancelled_count = 0

            # Iterate over events and determine if they match the cancellation criteria
            for event in events:
                should_cancel = True
                
                # Check title match if specified
                if title_filter and title_filter.lower() not in event.get('summary', '').lower():
                    should_cancel = False
                
                # Check participants if specified
                if participants_filter:
                    event_attendees = [a.get('email', '').split('@')[0].lower() 
                                      for a in event.get('attendees', [])]
                    if not any(p in event_attendees for p in participants_filter):
                        should_cancel = False
                
                # Check date if specified
                if date_filter:
                    event_start = event.get('start', {}).get('dateTime', event.get('start', {}).get('date'))
                    if event_start and date_filter not in event_start:
                        should_cancel = False
                
                if should_cancel:
                    # Delete the event from the calendar
                    self.calendar_service.events().delete(
                        calendarId='primary',
                        eventId=event['id']
                    ).execute()
                    
                    # Remove the event from the local calendar records
                    self.calendar = [m for m in self.calendar if m.get('event_id') != event['id']]
                    
                    # Notify attendees about the cancellation
                    event_attendees = [a.get('email', '').split('@')[0] for a in event.get('attendees', [])]
                    for attendee in event_attendees:
                        if attendee in self.network.nodes:
                            # Update their local calendar
                            self.network.nodes[attendee].calendar = [
                                m for m in self.network.nodes[attendee].calendar 
                                if m.get('event_id') != event['id']
                            ]
                            # Notify them
                            notification = f"Meeting '{event.get('summary')}' has been cancelled by {self.node_id}"
                            self.network.send_message(self.node_id, attendee, notification)
                
                    cancelled_count += 1
                    msg = f"[{self.node_id}] Meeting '{event.get('summary')}' cancelled."
                    print(f"[{self.node_id}] Cancelled meeting: {event.get('summary')}")
                    return msg
            
            if cancelled_count == 0:
                msg = f"[{self.node_id}] No meetings found matching the cancellation criteria"
                print(f"[{self.node_id}] No meetings found matching the cancellation criteria")
                return msg
            else:
                msg = f"[{self.node_id}] Cancelled {cancelled_count} meeting(s)"
                print(f"[{self.node_id}] Cancelled {cancelled_count} meeting(s)")
                return msg
            
        except Exception as e:
            msg = f"[{self.node_id}] Error cancelling meeting: {str(e)}"
            print(f"[{self.node_id}] Error cancelling meeting: {str(e)}")
            return msg

    def _create_calendar_meeting(self, meeting_id, title, participants, start_datetime, end_datetime):
        """
        Create a meeting event in Google Calendar.
        
        Constructs the event details, attempts to insert the event into the primary calendar,
        updates the local calendar records, and sends notifications to other participants.
        If the calendar service is unavailable, falls back to local scheduling.
        
        Args:
            meeting_id (str): Unique identifier for the meeting.
            title (str): The title or summary for the meeting.
            participants (list): List of participant identifiers.
            start_datetime (datetime): The start time of the meeting.
            end_datetime (datetime): The end time of the meeting.
        """
        
        # If calendar service is not available, fall back to local scheduling
        if not self.calendar_service:
            print(f"[{self.node_id}] Calendar service not available, using local scheduling")
            self._fallback_schedule_meeting(meeting_id, participants, start_datetime, end_datetime)
            return
        
        try:
            local_tz_name = tzlocal.get_localzone_name()
        except Exception: # Catch potential errors and fallback
            local_tz_name = 'UTC' # Fallback timezone

        # Create event
        event = {
            'summary': title,
            'start': {
                'dateTime': start_datetime.isoformat(),
                'timeZone': local_tz_name,
            },
            'end': {
                'dateTime': end_datetime.isoformat(),
                'timeZone': local_tz_name,
            },
            'attendees': [{'email': f'{p}@example.com'} for p in participants],
        }

        try:
            event = self.calendar_service.events().insert(calendarId='primary', body=event).execute()
            
            # Correctly format date and time for user display
            meeting_date = start_datetime.strftime("%Y-%m-%d")
            meeting_time = start_datetime.strftime("%H:%M")
            
            print(f"[{self.node_id}] Meeting created: {event.get('htmlLink')}")
            print(f"[{self.node_id}] Meeting '{title}' scheduled for {meeting_date} at {meeting_time} with {', '.join(participants)}")
            
            # Add the meeting to the local calendar
            self.calendar.append({
                'project_id': meeting_id,
                'start_time': start_datetime,
                'end_time': end_datetime,
                'participants': participants,
                'meeting_info': title,
                'event_id': event['id']
            })
            
            # Update the brain's calendar with the new event
            self.brain.calendar.append(self.calendar[-1])

            # Notify each participant (if not the sender) about the scheduled meeting
            for p in participants:
                if p != self.node_id and p in self.network.nodes:
                    self.network.nodes[p].calendar.append({
                        'project_id': meeting_id,
                        'meeting_info': title,
                        'event_id': event['id']
                    })
                    notification = f"New meeting: '{title}' scheduled by {self.node_id} for {meeting_date} at {meeting_time}"
                    self.network.send_message(self.node_id, p, notification)

        except Exception as e:
            print(f"[{self.node_id}] Failed to create calendar event: {e}")
            # Fallback to local calendar
            self._fallback_schedule_meeting(meeting_id, participants, start_datetime, end_datetime)

    #TODO: Add correct return statements to this function and handle separation of concerns nicely
    def _complete_meeting_rescheduling(self):
        """
        Complete the meeting rescheduling process using collected meeting context details.
        
        This method retrieves the target event, parses the new date and time, adjusts if the time is in the past,
        updates the event's start and end times, and notifies participants about the change.
        """
        
        if not hasattr(self, 'meeting_context') or not self.meeting_context.get('active'):
            return None
        
        # Get the new date and time
        new_date = self.meeting_context['collected_info'].get('date')
        new_time = self.meeting_context['collected_info'].get('time')
        target_event_id = self.meeting_context.get('target_event_id')
        
        try:
            # Get the full event
            event = self.calendar_service.events().get(
                calendarId='primary',
                eventId=target_event_id
            ).execute()
            
            # Parse the new date and time
            new_start_datetime = datetime.strptime(f"{new_date} {new_time}", "%Y-%m-%d %H:%M")
            
            # Check if it's still in the past
            if new_start_datetime < datetime.now():
                print(f"[{self.node_id}] The provided time is still in the past. Adjusting to tomorrow at the same time.")
                tomorrow = datetime.now() + timedelta(days=1)
                new_start_datetime = datetime(
                    tomorrow.year, tomorrow.month, tomorrow.day,
                    new_start_datetime.hour, new_start_datetime.minute
                )
            
            # Calculate end time based on original duration
            original_start = datetime.fromisoformat(event['start'].get('dateTime').replace('Z', '+00:00'))
            original_end = datetime.fromisoformat(event['end'].get('dateTime').replace('Z', '+00:00'))
            original_duration = (original_end - original_start).total_seconds() / 60
            
            new_end_datetime = new_start_datetime + timedelta(minutes=original_duration)
            
            # Update the event times while preserving all other data
            event['start']['dateTime'] = new_start_datetime.isoformat()
            event['end']['dateTime'] = new_end_datetime.isoformat()
            
            # Update event in Google Calendar
            updated_event = self.calendar_service.events().update(
                calendarId='primary',
                eventId=target_event_id,
                body=event
            ).execute()
            
            # Format date and time for user-friendly display
            meeting_title = updated_event.get('summary', 'Untitled meeting')
            formatted_time = new_start_datetime.strftime("%I:%M %p")
            formatted_date = new_start_datetime.strftime("%B %d, %Y")
            
            # Success message
            print(f"[{self.node_id}] Response: Meeting '{meeting_title}' has been rescheduled to {formatted_date} at {formatted_time}.")
            
            # Update local calendar records and notify participants
            for meeting in self.calendar:
                if meeting.get('event_id') == updated_event['id']:
                    meeting['meeting_info'] = f"{meeting_title} (Rescheduled to {formatted_date} at {formatted_time})"
            
            # Notify each attendee about the updated meeting details
            attendees = updated_event.get('attendees', [])
            for attendee in attendees:
                attendee_id = attendee.get('email', '').split('@')[0]
                if attendee_id in self.network.nodes:
                    # Update their local calendar
                    for meeting in self.network.nodes[attendee_id].calendar:
                        if meeting.get('event_id') == updated_event['id']:
                            meeting['meeting_info'] = f"{meeting_title} (Rescheduled to {formatted_date} at {formatted_time})"
                    
                    # Send notification
                    notification = (
                        f"Your meeting '{meeting_title}' has been rescheduled by {self.node_id}.\n"
                        f"New date: {formatted_date}\n"
                        f"New time: {formatted_time}"
                    )
                    self.network.send_message(self.node_id, attendee_id, notification)
                    return notification
        
        except Exception as e:
            print(f"[{self.node_id}] Error completing meeting rescheduling: {str(e)}")
            print(f"[{self.node_id}] Response: There was an error rescheduling the meeting. Please try again.")
    
    def handle_calendar(self, intent: dict, message: str):
        """
        Handle calendar-related commands such as scheduling or cancelling meetings.
        """
        # Early exit if not a calendar command
        if not intent.get('is_calendar_command', False):
            return None

        action = intent.get('action')
        missing = intent.get('missing_info', [])

        # CHANGED: pick handler based on action, but always call handler(intent, message)
        if action == 'schedule_meeting':
            if missing:
                # If missing info, start the meeting creation process
                return self._start_meeting_creation(message, missing)
            else:
                # If no missing info, handle the meeting creation
                return self._handle_meeting_creation(message)
        elif action == 'list_meetings':
            return self._handle_list_meetings()
        elif action == 'cancel_meeting':
            return self._handle_meeting_cancellation(message)
        elif action == 'reschedule_meeting':
            return self._handle_meeting_rescheduling(message)
        else:
            log_warning(f"[{self.node_id}] Unknown calendar action '{action}'") 
            return f"Sorry, I don't know how to '{action}'."
    
>>>>>>> d3ace63a
#TODO: Implement more methods, like sending reminders for meetings.<|MERGE_RESOLUTION|>--- conflicted
+++ resolved
@@ -1,4 +1,3 @@
-<<<<<<< HEAD
 import json  
 from datetime import datetime, timedelta, timezone  
 import tzlocal
@@ -1190,7 +1189,7 @@
         except Exception as e:
             print(f"[{self.node_id}] Failed to create calendar event: {e}")
             # Fallback to local calendar
-            self._fallback_schedule_meeting(meeting_id, participants)
+            self._fallback_schedule_meeting(meeting_id, participants, start_datetime, end_datetime)
 
     #TODO: Add correct return statements to this function and handle separation of concerns nicely
     def _complete_meeting_rescheduling(self):
@@ -1311,1317 +1310,4 @@
             log_warning(f"[{self.node_id}] Unknown calendar action '{action}'") 
             return f"Sorry, I don't know how to '{action}'."
     
-=======
-import json  
-from datetime import datetime, timedelta, timezone  
-import tzlocal
-import zoneinfo
-
-from network.tasks import Task            
-from network.internal_communication import Intercom  
-from secretary.utilities.logging import log_system_message, log_warning  
-from secretary.brain import LLMClient
-
-class Scheduler:
-
-    def __init__(self, node_id: str = None, calendar_service=None, network: Intercom = None, brain = None):
-        """
-        Initialize the Scheduler.
-
-        Args:
-            node_id (str): Identifier for the node using this scheduler.
-            calendar_service: Google Calendar service client (or None).
-            network (Intercom): The Intercom/network instance for notifications.
-        """
-        self.node_id = node_id
-        self.calendar_service = calendar_service
-        self.network = network               
-        self.brain = brain
-        self.calendar = self.network.local_calendar if self.network and node_id in self.network.nodes else [] 
-        self.node = self.network.nodes.get(node_id) if self.network and node_id in self.network.nodes else None
-
-        # Attach this calendar list to the Brain node so meetings show up
-        if self.network and self.node_id in self.network.nodes:
-            setattr(self.network.nodes[self.node_id], 'calendar', self.calendar)
-            log_system_message(f"[Scheduler:{self.node_id}] Calendar attached to node.")  
-        
-        # Register this Scheduler instance under its node_id
-        if self.network and self.node_id is not None:
-            self.network.register_node(self.node_id, self)
-
-    def create_calendar_reminder(self, task: Task):
-        """
-        Create a Google Calendar reminder for a given task.
-        
-        This method builds an event from the task details (title, due date, description, priority, etc.)
-        and inserts the event using the calendar service.
-        
-        Args:
-            task (Task): Task object with attributes: title, description, due_date, priority, project_id, assigned_to.
-            
-        If the calendar service is not available, it will log that and skip reminder creation.
-        """
-        
-        if not self.calendar_service:
-            log_warning(f"[{self.node_id}] Calendar service not available, skipping reminder creation")
-            print(f"[{self.node_id}] Calendar service not available, skipping reminder creation")
-            return
-            
-        try:
-            # Construct the event details in the format expected by Google Calendar
-            event = {
-                'summary': f"TASK: {task.title}",
-                'description': f"{task.description}\n\nPriority: {task.priority}\nProject: {task.project_id}",
-                'start': {
-                    'dateTime': task.due_date.isoformat(),
-                    'timeZone': 'UTC',
-                },
-                'end': {
-                    'dateTime': (task.due_date + timedelta(hours=1)).isoformat(),
-                    'timeZone': 'UTC',
-                },
-                'attendees': [{'email': f'{task.assigned_to}@example.com'}],
-                'reminders': {
-                    'useDefault': False,
-                    'overrides': [
-                        {'method': 'email', 'minutes': 24 * 60},  # 1 day before
-                        {'method': 'popup', 'minutes': 60}         # 1 hour before
-                    ]
-                }
-            }
-
-            # Insert the event into the primary calendar
-            event = self.calendar_service.events().insert(calendarId='primary', body=event).execute()
-            log_system_message(f"[{self.node_id}] Task reminder created: {event.get('htmlLink')}")
-            
-        except Exception as e:
-            log_warning(f"[{self.node_id}] Failed to create calendar reminder: {e}")
-            print(f"[{self.node_id}] Failed to create calendar reminder: {e}")
-
-    # Replace the local meeting scheduling with Google Calendar version
-    def schedule_meeting(self, project_id: str, participants: list):
-        """
-        Schedule a meeting using Google Calendar.
-        
-        If the Google Calendar service is available, the meeting event is created with start and end times.
-        If not, the method falls back to local scheduling.
-        
-        Args:
-            project_id (str): Identifier for the project this meeting is associated with.
-            participants (list): List of participant identifiers (usually email prefixes).
-            
-        The method also notifies other participants by adding the event to their local calendars and sending messages.
-        """
-            
-        meeting_description = f"Meeting for project '{project_id}'"
-
-        try:
-            local_tz_name = tzlocal.get_localzone_name()
-        except Exception: # Catch potential errors and fallback
-            local_tz_name = 'UTC' # Fallback timezone
-
-
-        # Schedule meeting for one day later, for a duration of one hour
-        # TODO: Add a more flexible scheduling system (e.g., using LLM to extract date/time from message)
-        start_time = datetime.now() + timedelta(days=1)
-        end_time = start_time + timedelta(hours=1)
-        
-        if not self.calendar_service:
-            log_warning(f"[{self.node_id}] Calendar service not available, using local scheduling")
-            print(f"[{self.node_id}] Calendar service not available, using local scheduling")
-            return self._fallback_schedule_meeting(project_id, participants, start_time, end_time)  
-
-        # Build the meeting event structure
-        event = {
-            'summary': meeting_description,
-            'start': {
-                'dateTime': start_time.isoformat(),
-                'timeZone': local_tz_name,
-            },
-            'end': {
-                'dateTime': end_time.isoformat(),
-                'timeZone': local_tz_name,
-            },
-            'attendees': [{'email': f'{p}@example.com'} for p in participants],
-        }
-
-        try:
-            # Insert the meeting event into the calendar and capture the response event
-            event = self.calendar_service.events().insert(calendarId='primary', body=event).execute()
-            msg = f"[{self.node_id}] Meeting created: {event.get('htmlLink')}"
-            log_system_message(msg)
-            
-            # Add meeting details to the node's local calendar
-            self.calendar.append({
-                'project_id': project_id,
-                'meeting_info': meeting_description,
-                'event_id': event['id']
-            })
-
-            # Notify each participant (except self), skipping any unknown participants
-            for p in participants:
-                if p == self.node_id:
-                    continue
-                if p not in self.network.nodes:
-                    log_warning(f"[{self.node_id}] Cannot notify unknown participant '{p}'. Skipping.")
-                    continue
-
-                node = self.network.nodes[p]
-                # Safety check to ensure the node has a calendar attribute
-                if not hasattr(node, 'calendar'):
-                    setattr(node, 'calendar', [])
-                # Append the meeting details to the participant's local calendar
-                node.calendar.append({
-                    'project_id': project_id,
-                    'meeting_info': meeting_description,
-                    'event_id': event['id']
-                })
-                notification = (
-                    f"New meeting: '{meeting_description}' scheduled by {self.node_id} "
-                    f"for {start_time.strftime('%Y-%m-%d %H:%M')}"
-                )
-                self.network.send_message(self.node_id, p, notification)
-
-            return f"Meeting for project '{project_id}' scheduled for {start_time.strftime('%Y-%m-%d %H:%M')}"
-            
-        except Exception as e:
-            log_warning(f"[{self.node_id}] Failed to create calendar event: {e}")
-            print(f"[{self.node_id}] Failed to create calendar event: {e}")
-            # If creation fails, revert to local scheduling
-            return self._fallback_schedule_meeting(project_id, participants, start_time, end_time)
-    
-    def _fallback_schedule_meeting(self, project_id: str, participants: list, start_datetime: datetime, end_datetime: datetime):
-        """
-        Fallback method to locally schedule a meeting when Google Calendar is unavailable.
-        
-        This method simply creates a textual record of the meeting and notifies participants.
-        
-        Args:
-            project_id (str): Identifier for the project related to the meeting.
-            participants (list): List of participant identifiers.
-        """
-
-        # TODO: Store in a more user-friendly format (e.g. write a summary of the meeting info)
-        meeting_info = f"Meeting for project '{project_id}' scheduled for {start_datetime.strftime('%Y-%m-%d %H:%M')} for a duration of {(end_datetime - start_datetime).seconds // 60} minutes."
-        self.calendar.append({
-            'project_id': project_id,
-            'start_time': start_datetime.isoformat(),
-            'end_time': end_datetime.isoformat(),
-            'meeting_info': meeting_info,
-            'participants': participants
-        })
-        
-        # Save to the brain's calendar
-        self.brain.calendar.append({
-            'project_id': project_id,
-            'start_time': start_datetime.isoformat(),
-            'end_time': end_datetime.isoformat(),
-            'meeting_info': meeting_info,
-            'participants': participants
-        })
-
-        log_system_message(f"[{self.node_id}] Scheduled local meeting: {meeting_info}")        
-
-        # Notify every participant in the network, skipping any unknown participants
-        for p in participants:
-            if p not in self.network.nodes:
-                log_warning(f"[{self.node_id}] Cannot notify unknown participant '{p}' in fallback; skipping.")
-                continue
-
-            node = self.network.nodes[p]
-            # Safety check to ensure the node has a calendar attribute
-            if not hasattr(node, 'calendar'):
-                setattr(node, 'calendar', [])
-            # Append the meeting details to the participant's local calendar
-            node.calendar.append({
-                'project_id': project_id,
-                'meeting_info': meeting_info
-            })
-            log_system_message(f"[{self.node_id}] Notified {p} about meeting for project '{project_id}'.")
-    
-        return meeting_info
-
-    def _start_meeting_creation(self, initial_message, missing_info):
-        """
-        Initiate the meeting creation process by setting up a meeting context.
-        
-        This context holds the initial message and a list of missing pieces of information.
-        The process will prompt the user for the missing details.
-        
-        Args:
-            initial_message (str): The original message initiating the meeting creation.
-            missing_info (list): List of strings indicating which details are missing.
-        """
-        
-        # Initialize a dictionary to track meeting creation progress
-        # self.meeting_context = {
-        #     'active': True,
-        #     'initial_message': initial_message,
-        #     'missing_info': missing_info.copy(),
-        #     'collected_info': {}
-        # }
-        mc = self.brain.meeting_context
-        mc['active'] = True
-        mc['initial_message'] = initial_message
-        mc['missing_info'] = missing_info.copy()
-        mc['collected_info'] = {}
-        
-        # Ask for the first missing piece of information
-        return self._ask_for_next_meeting_info()
-
-    def _ask_for_next_meeting_info(self):
-        """
-        Ask the user for the next piece of required meeting information.
-        
-        If all information has been collected, the method proceeds to construct the complete meeting message.
-        Otherwise, it selects the next item from the missing_info list and prints a tailored question.
-        """
-        
-        self.meeting_context = self.brain.meeting_context
-
-        if not self.meeting_context['missing_info']:
-            # All required info collected; create complete message and process meeting creation
-            combined_message = self._construct_complete_meeting_message()
-            self.meeting_context['active'] = False
-            return self._handle_meeting_creation(combined_message)
-
-        # Get the next missing information item
-        next_info = self.meeting_context['missing_info'][0]
-        
-        # Predefined questions for standard meeting details
-        questions = {
-            'time': "What time should the meeting be scheduled? (Please use the 12-hour time format, e.g., 2:30 PM)",
-            'duration': "How long should the meeting be? (Please use a number in minutes, e.g., 30)",
-            'date': "On what date should the meeting be scheduled? (Please use YYYY-MM-DD format, e.g., 2023-12-31)",
-            'participants': "Who should attend the meeting? Please list all participants.",
-            'title': "What is the title or topic of the meeting?"
-        }
-        
-        # Optionally add context for rescheduling or validation
-        context = ""
-        if self.meeting_context.get('is_rescheduling', False):
-            context = " for rescheduling"
-        elif next_info in ['date', 'time'] and 'date' in self.meeting_context['missing_info'] and 'time' in self.meeting_context['missing_info']:
-            context = " (please ensure it's a future date and time)"
-        
-        response = questions.get(next_info, f"Please provide the {next_info} for the meeting") + context
-        print(f"[{self.node_id}] Response: {response}")
-        #print(self.meeting_context, self.brain.meeting_context)
-        return response
-
-    def _continue_meeting_creation(self, message, sender_id):
-        """
-        Continue the meeting creation flow by processing the user's answer.
-        
-        The response is recorded for the current missing information item, and if additional info is needed,
-        the next prompt is issued. Otherwise, the complete meeting creation is triggered.
-        
-        Args:
-            message (str): The user's response for the current information query.
-            sender_id (str): The identifier for the sender.
-        """        
-        
-        self.meeting_context = self.brain.meeting_context
-
-        if not self.meeting_context['missing_info']:
-            # Shouldn't happen, but just in case
-            self.meeting_context['active'] = False
-            return None
-
-        # Remove the first missing detail, and save the user's answer under that key
-        current_info = self.meeting_context['missing_info'].pop(0)
-        self.meeting_context['collected_info'][current_info] = message
-        
-        if self.meeting_context['missing_info']:
-            # More details are still required; ask the next question
-            return self._ask_for_next_meeting_info()
-        else:
-            self.meeting_context['active'] = False
-            print(f"[{self.node_id}] Response: Meeting {'rescheduled' if self.meeting_context.get('is_rescheduling') else 'scheduled'} successfully with all required information.")
-
-            # All information collected: if rescheduling, call the respective handler; otherwise, proceed normally
-            if self.meeting_context.get('is_rescheduling', False) and 'target_event_id' in self.meeting_context:
-                return self._complete_meeting_rescheduling()
-            else:
-                combined_message = self._construct_complete_meeting_message()
-                return self._handle_meeting_creation(combined_message)
-            
-    def _construct_complete_meeting_message(self):
-        """
-        Construct a complete meeting instruction message by combining the initial command with the collected details.
-        
-        Returns:
-            str: A complete message string including title, date, time, and participants.
-        """
-        
-        initial = self.meeting_context['initial_message']
-        collected = self.meeting_context['collected_info']
-        
-        # Concatenate all gathered meeting details with appropriate labels
-        complete_message = f"{initial} "
-        if 'title' in collected:
-            complete_message += f"Title: {collected['title']}. "
-        if 'date' in collected:
-            complete_message += f"Date: {collected['date']}. "
-        if 'time' in collected:
-            complete_message += f"Time: {collected['time']}. "
-        if 'duration' in collected:
-            complete_message += f"Duration: {collected['duration']} minutes. "
-        if 'participants' in collected:
-            complete_message += f"Participants: {collected['participants']}."
-        
-        return complete_message
-
-    def _handle_meeting_creation(self, message):
-        """
-        Handle the complete meeting creation process.
-        
-        This method extracts meeting details from the combined message, validates them (including checking
-        date/time formats and future scheduling), and then attempts to schedule the meeting with Google Calendar.
-        
-        Args:
-            message (str): The complete meeting instruction that includes all necessary details.
-        """
-        
-        # Check if the brain has the required method for extracting meeting details
-        if not self.brain or not hasattr(self.brain, '_extract_meeting_details'):
-            return None
-
-        # Extract meeting details using an LLM-assisted helper method
-        meeting_data = self.brain._extract_meeting_details(message)
-        
-        # Validate that required fields such as title and participants are present
-        required_fields = ['title', 'participants', 'time']
-        missing = [field for field in required_fields if not meeting_data.get(field)]
-        
-        if missing:
-            msg = f"[{self.node_id}] Cannot schedule meeting: missing {', '.join(missing)}"
-            print(msg)
-            return msg
-        
-        # Process and normalize participant names
-        participants = []
-        for p in meeting_data.get("participants", []):
-            p_lower = p.lower().strip()
-            if p_lower in ["ceo", "marketing", "engineering", "design"]:
-                participants.append(p_lower)
-        
-        # Ensure the current node is included among the participants
-        if not participants:
-            msg = f"[{self.node_id}] Cannot schedule meeting: no valid participants"
-            print(msg)
-            return msg
-            
-        # Add the current node if not already included
-        if self.node_id not in participants:
-            participants.append(self.node_id)
-        
-        # Process meeting date and time: use provided values or defaults
-        meeting_date = meeting_data.get("date", datetime.now().strftime("%Y-%m-%d"))
-        meeting_time = meeting_data.get("time", (datetime.now() + timedelta(minutes=int(meeting_data.get("duration")))).strftime("%H:%M"))
-        
-        try:
-            # Validate date and time by attempting to parse them
-            try:
-                start_datetime = datetime.strptime(f"{meeting_date} {meeting_time}", "%Y-%m-%d %H:%M")
-                # Check if date is in the past
-                current_time = datetime.now()
-                if start_datetime < current_time:
-                    # Instead of automatically adjusting, ask the user for a valid time
-                    print(f"[{self.node_id}] Response: The meeting time {meeting_date} at {meeting_time} is in the past. Please provide a future date and time.")
-                    
-                    # Store context for follow-up
-                    self.brain.meeting_context = {
-                        'active': True,
-                        'collected_info': {
-                            'title': meeting_data.get("title"),
-                            'participants': meeting_data.get("participants", [])
-                        },
-                        'missing_info': ['date', 'time'],
-                        'is_rescheduling': False
-                    }
-                    
-                    # Ask for new date and time
-                    return self._ask_for_next_meeting_info()
-                    
-                
-            except ValueError:
-                # If date parsing fails, notify user instead of auto-fixing
-                print(f"[{self.node_id}] Response: I couldn't understand the date/time format. Please provide the date in YYYY-MM-DD format and time in HH:MM format.")
-                # Store context for follow-up
-                self.meeting_context = {
-                    'active': True,
-                    'collected_info': {
-                        'title': meeting_data.get("title"),
-                        'participants': meeting_data.get("participants", [])
-                    },
-                    'missing_info': ['date', 'time'],
-                    'is_rescheduling': False
-                }
-                
-                # Ask for new date and time
-                return self._ask_for_next_meeting_info()
-                
-            # Determine meeting duration (defaulting to 60 minutes if unspecified)
-            duration_mins = int(meeting_data.get("duration"))
-            end_datetime = start_datetime + timedelta(minutes=duration_mins)
-
-            # --- Start: Conflict Check and Resolution ---
-            conflict_found = False
-            conflicting_participant = None
-            for p in participants:
-                if not self._check_time_with_attendees(p, start_datetime, end_datetime):
-                    conflict_found = True
-                    conflicting_participant = p
-                    log_warning(f"[{self.node_id}] Conflict detected for participant '{p}' at proposed time {start_datetime}.")
-                    break # Exit loop on first conflict
-
-            if conflict_found:
-                # Call find_perfect_meeting_time to get a suggestion
-                exist_conflict, proposed_start, proposed_end = self.find_perfect_meeting_time(participants, start_datetime, end_datetime)
-
-                if not proposed_start: # Handle case where LLM fails to propose a time
-                     msg = f"[{self.node_id}] Could not find an alternative time slot for all participants."
-                     print(msg)
-                     return msg
-
-                # Always check the exist_conflict flag from the LLM's analysis
-                if exist_conflict:
-                    # Ask user to confirm the LLM's proposed time
-                    formatted_proposed_time = proposed_start.strftime('%Y-%m-%d %H:%M')
-                    confirm_prompt = (f"Conflict found for {conflicting_participant}. The next available slot for all participants seems to be "
-                                      f"{formatted_proposed_time}. Schedule then?")
-                    
-                    # Use the Confirmation class via the brain instance
-                    if self.brain.confirmation.request(confirm_prompt):
-                        # User confirmed, schedule at proposed time
-                        log_system_message(f"[{self.node_id}] User confirmed alternative time: {formatted_proposed_time}")
-                        meeting_id = f"meeting_{int(datetime.now().timestamp())}" # Regenerate ID maybe?
-                        meeting_title = meeting_data.get("title", f"Meeting scheduled by {self.node_id}")
-                        self._create_calendar_meeting(meeting_id, meeting_title, participants, proposed_start, proposed_end)
-                        msg = f"[{self.node_id}] Meeting '{meeting_title}' scheduled for {formatted_proposed_time} with {', '.join(participants)} after finding a conflict."
-                        print(msg)
-                        return msg
-                    else:
-                        # User declined the proposed time
-                        msg = f"[{self.node_id}] User declined the proposed alternative time. Meeting not scheduled."
-                        print(msg)
-                        # If declined, we stop here as per current requirement.
-                        return msg
-                else:
-                     # LLM indicated no conflict OR suggested the original time was fine?
-                     # Schedule at the time the LLM proposed (which might be the original time if it found no conflict)
-                     log_system_message(f"[{self.node_id}] LLM found no conflict or suggested using {proposed_start}. Scheduling at proposed time.")
-                     meeting_id = f"meeting_{int(datetime.now().timestamp())}"
-                     meeting_title = meeting_data.get("title", f"Meeting scheduled by {self.node_id}")
-                     self._create_calendar_meeting(meeting_id, meeting_title, participants, proposed_start, proposed_end)
-                     msg = f"[{self.node_id}] Meeting '{meeting_title}' scheduled for {proposed_start.strftime('%Y-%m-%d %H:%M')} with {', '.join(participants)} as per conflict check."
-                     print(msg)
-                     return msg
-
-            else:
-                # No conflicts found by _check_time_with_attendees, schedule directly
-                log_system_message(f"[{self.node_id}] No conflicts detected for the proposed time {start_datetime}. Scheduling directly.")
-                meeting_id = f"meeting_{int(datetime.now().timestamp())}"
-                meeting_title = meeting_data.get("title", f"Meeting scheduled by {self.node_id}")
-                self._create_calendar_meeting(meeting_id, meeting_title, participants, start_datetime, end_datetime)
-                msg = f"[{self.node_id}] Meeting '{meeting_title}' scheduled for {start_datetime.strftime('%Y-%m-%d %H:%M')} with {', '.join(participants)}"
-                print(msg)
-                return msg
-            # --- End: Conflict Check and Resolution ---
-
-            # Generate a unique meeting ID and set a meeting title
-            # meeting_id = f"meeting_{int(datetime.now().timestamp())}"
-            # meeting_title = meeting_data.get("title", f"Meeting scheduled by {self.node_id}")
-            #
-            # print(f"[{self.node_id}] Meeting title: {meeting_title}, participants: {participants}, start_datetime: {start_datetime}, end_datetime: {end_datetime}")
-            # Schedule the meeting using the helper for creating calendar events
-            # self._create_calendar_meeting(meeting_id, meeting_title, participants, start_datetime, end_datetime)
-
-            # Confirm to user with reliable times
-            # msg = f"[{self.node_id}] Meeting '{meeting_title}' scheduled for {meeting_date} at {meeting_time} with {', '.join(participants)}"
-            # print(msg)
-            # return msg
-        
-        except Exception as e:
-            msg = f"[{self.node_id}] Error scheduling meeting: {str(e)}"
-            print(msg)
-
-    def _check_time_with_attendees(self, participant_id: str, start_datetime: datetime, end_datetime: datetime) -> bool:
-        """
-        Check if the specified time range is available for a participant.
-        
-        Args:
-            participant_id (str): The identifier for the participant to check.
-            start_datetime (datetime): The proposed start time for the meeting.
-            end_datetime (datetime): The proposed end time for the meeting.
-            
-        Returns:
-            bool: True if the time is available, False otherwise.
-        """
-
-        participant_calendar = self.brain.calendar
-
-        #print(participant_calendar)
-
-        if not participant_calendar:
-            return True
-        
-        for meeting in participant_calendar:
-            # only consider meetings that include this participant
-            if participant_id not in meeting['participants']:
-                continue
-
-            # parse ISO strings to datetimes
-            meeting_start = datetime.fromisoformat(meeting['start_time'])
-            meeting_end = datetime.fromisoformat(meeting['end_time'])
-            
-            # Check if the proposed time overlaps with any existing meetings
-            if (start_datetime > meeting_start and end_datetime < meeting_end):
-                return False
-            elif (start_datetime == meeting_start or end_datetime == meeting_end):
-                return False
-            elif (start_datetime < meeting_end and end_datetime > meeting_start):
-                return False
-            else:
-                return True
-
-    def find_perfect_meeting_time(self, participants: list[str], start_datetime: datetime, end_datetime: datetime) -> str:
-        """
-        Find a perfect meeting time for all participants by checking their availability.
-
-        Goes through all participants' calendars and finds a time slot that works for everyone.
-        
-        Args:
-            participants (list): The identifier for all participants.
-            start_datetime (datetime): The proposed start time for the meeting.
-            end_datetime (datetime): The proposed end time for the meeting.
-            
-        Returns:
-            str: A confirmation message if the proposed meeting should be scheduled. (use class Confirmation)
-        """
-
-        print('DEBUG: Entered find_perfect_meeting_time')
-
-        duration = (end_datetime - start_datetime).total_seconds() / 60
-        calendar = self.brain.calendar
-        if not calendar:
-            print(f" Calendar service not available, can't schedule meetings")
-            print(calendar)
-            return
-        
-        prompt = f"""
-        Extract all meetings from this calender for every node: '{calendar}'
-
-        Identitfy if there are any potential conflicts with the existing meetings in {calendar}
-        with a new meeting that goes from {start_datetime} to {end_datetime} with {participants} as participants.
-
-        If there is a conflict return the meeting time and participants of the conflicting meeting and propose the next possible time slot with a duration of {duration} minutes
-        that is free for all participants: {participants}. 
-        
-        Return a JSON object with these fields:
-        - exist_conflict: A bool that is true if there are meeting conflicts and false otherwise 
-        - proposed_start_time: The start time of the next possible meeting slot if there are meeting conflicts and None otherwise
-        
-        IMPORTANT: exist_conflict MUST be a bool. proposed_start_time MUST be a datetime. ALL participants MUST be free (i.e. have no meetings scheduled) during the proposed time slot.
-        """
-    
-        response = self.node.client.chat.completions.create(
-                model="gpt-4o-mini",
-                messages=[{"role": "user", "content": prompt}],
-                response_format={"type": "json_object"}
-            )
-        
-        response_content = response.choices[0].message.content
-
-        print(response_content, participants)
-
-        # response_content = LLMClient.chat(self, prompt)
-        # print(f"[{self.node_id}] Response: {response_content}")
-
-        try:
-            reschedule_data = json.loads(response_content)
-        except json.JSONDecodeError as e:
-            msg = f"[{self.node_id}] Error parsing rescheduling JSON: {e}"
-            print(f"[{self.node_id}] Error parsing rescheduling JSON: {e}")
-            return msg
-        
-        print(reschedule_data)
-
-        exist_conflict = None
-        if "exist_conflict" in reschedule_data and reschedule_data["exist_conflict"]:
-            exist_conflict = bool(reschedule_data["exist_conflict"])
-        
-        print(exist_conflict)
-
-        proposed_start_time = None
-        if "proposed_start_time" in reschedule_data and reschedule_data['proposed_start_time']:
-            proposed_start_time = datetime.strptime(reschedule_data['proposed_start_time'], "%Y-%m-%dT%H:%M:%S")
-        print(proposed_start_time)
-        
-        proposed_end_time = proposed_start_time + (end_datetime - start_datetime)
-
-        print(exist_conflict, proposed_start_time, proposed_end_time)
-
-        # TODO: Return a confirmation message with the proposed time slot and participants (class Confirmation)      
-        return exist_conflict, proposed_start_time, proposed_end_time
-
-
-    def _handle_list_meetings(self):
-        """
-        List upcoming meetings either from the Google Calendar service or the local calendar.
-        
-        This method retrieves events, formats their details (including title, date/time, and attendees),
-        and prints them in a user-friendly format.
-        """
-        
-        if not self.calendar_service:
-            msg = f"[{self.node_id}] Calendar service not available, showing local meetings only"
-            print(f"[{self.node_id}] Calendar service not available, showing local meetings only")
-
-            if not self.calendar:
-                msg += f"[{self.node_id}] No meetings scheduled."
-                print(msg)
-                return msg
-            
-            msg += f"\n[{self.node_id}] Upcoming meetings:"
-            print(f"[{self.node_id}] Upcoming meetings:")
-            for meeting in self.brain.calendar:
-                # Format meeting details
-                meeting_info = meeting.get('meeting_info', 'No details available')
-                msg = msg + f"\n  - {meeting_info}"
-                print(f"  - {meeting_info}")
-            
-            return msg
-        
-        try:
-            # Retrieve current time in the required ISO format for querying events
-            now = datetime.now(timezone.utc).isoformat()
-            events_result = self.calendar_service.events().list(
-                calendarId='primary',
-                timeMin=now,
-                maxResults=10,
-                singleEvents=True,
-                orderBy='startTime'
-            ).execute()
-            events = events_result.get('items', [])
-            
-            if not events:
-                msg = f"[{self.node_id}] No upcoming meetings found."
-                print(msg)
-                return msg
-            
-            msg = f"[{self.node_id}] Upcoming meetings:"
-            print(f"[{self.node_id}] Upcoming meetings:")
-            for event in events:
-                # Get start time from event details
-                start = event['start'].get('dateTime', event['start'].get('date'))
-                start_time = datetime.fromisoformat(start.replace('Z', '+00:00'))
-                # Format attendee emails by extracting the user part
-                attendees = ", ".join([a.get('email', '').split('@')[0] for a in event.get('attendees', [])])
-                msg = msg + f"\n  - {event['summary']} on {start_time.strftime('%Y-%m-%d at %H:%M')} with {attendees}"
-                print(f"  - {event['summary']} on {start_time.strftime('%Y-%m-%d at %H:%M')} with {attendees}")
-                print (start_time)
-            return msg
-        
-        except Exception as e:
-            msg = f"[{self.node_id}] Error listing meetings: {str(e)}"
-            print(f"[{self.node_id}] Error listing meetings: {str(e)}")
-            return msg
-
-    # TODO: Refactor this function to have return values instead of print statements 
-    def _handle_meeting_rescheduling(self, message):
-        """
-        Handle meeting rescheduling requests by extracting new scheduling details and updating the event.
-        
-        The method performs the following:
-          - Uses LLM to extract rescheduling details such as meeting identifier, original date, new date/time, and duration.
-          - Searches the Google Calendar for the meeting to be rescheduled using a simple scoring system.
-          - Validates the new date and time.
-          - Updates the event in Google Calendar and notifies participants.
-        
-        Args:
-            message (str): The message containing rescheduling instructions.
-        """
-        
-        if not self.calendar_service:
-            print(f"[{self.node_id}] Calendar service not available, can't reschedule meetings")
-            return
-        
-        try:
-            # Construct a prompt instructing the LLM to extract detailed rescheduling data
-            prompt = f"""
-            Extract meeting rescheduling details from this message: '{message}'
-            
-            Identify EXACTLY which meeting needs rescheduling by looking for:
-            1. Meeting title or topic (as a simple text string)
-            2. Participants involved (as names only)
-            3. Original date/time
-            
-            And what the new schedule should be:
-            1. New date (YYYY-MM-DD format)
-            2. New time (HH:MM format in 24-hour time)
-            3. New duration in minutes (as a number only)
-            
-            Return a JSON object with these fields:
-            - meeting_identifier: A simple text string to identify which meeting to reschedule
-            - original_date: Original meeting date if mentioned (YYYY-MM-DD format or null)
-            - new_date: New meeting date (YYYY-MM-DD format)
-            - new_time: New meeting time (HH:MM format)
-            - new_duration: New duration in minutes (or null to keep the same)
-            
-            IMPORTANT: ALL values must be simple strings or integers, not objects or arrays.
-            The meeting_identifier MUST be a simple string.
-            """
-            
-            response = self.client.chat.completions.create(
-                model="gpt-4o-mini",
-                messages=[{"role": "user", "content": prompt}],
-                response_format={"type": "json_object"}
-            )
-            
-            response_content = response.choices[0].message.content
-            try:
-                reschedule_data = json.loads(response_content)
-            except json.JSONDecodeError as e:
-                print(f"[{self.node_id}] Error parsing rescheduling JSON: {e}")
-                return
-            
-            # Extract and normalize data from the JSON response
-            meeting_identifier = ""
-            if "meeting_identifier" in reschedule_data:
-                if isinstance(reschedule_data["meeting_identifier"], str):
-                    meeting_identifier = reschedule_data["meeting_identifier"].lower()
-                else:
-                    meeting_identifier = str(reschedule_data["meeting_identifier"]).lower()
-
-            original_date = None
-            if "original_date" in reschedule_data and reschedule_data["original_date"]:
-                original_date = str(reschedule_data["original_date"])
-            
-            new_date = None
-            if "new_date" in reschedule_data and reschedule_data["new_date"]:
-                new_date = str(reschedule_data["new_date"])
-            
-            new_time = "10:00"  # Default time
-            if "new_time" in reschedule_data and reschedule_data["new_time"]:
-                new_time = str(reschedule_data["new_time"])
-            
-            new_duration = None
-            if "new_duration" in reschedule_data and reschedule_data["new_duration"]:
-                try:
-                    new_duration = int(reschedule_data["new_duration"])
-                except (ValueError, TypeError):
-                    new_duration = None
-            
-            # Validate that a meeting identifier and new date are provided
-            if not meeting_identifier:
-                print(f"[{self.node_id}] Could not determine which meeting to reschedule")
-                return
-            
-            if not new_date:
-                print(f"[{self.node_id}] No new date specified for rescheduling")
-                return
-            
-            # Retrieve upcoming meetings to search for a matching event
-            try:
-                now = datetime.now(timezone.utc).isoformat()
-                events_result = self.calendar_service.events().list(
-                    calendarId='primary',
-                    timeMin=now,
-                    maxResults=20,
-                    singleEvents=True,
-                    orderBy='startTime'
-                ).execute()
-                events = events_result.get('items', [])
-            except Exception as e:
-                print(f"[{self.node_id}] Error fetching calendar events: {str(e)}")
-                return
-            
-            if not events:
-                print(f"[{self.node_id}] No upcoming meetings found to reschedule")
-                return
-            
-            # Use a scoring system to find the best matching event based on title, attendees, and original date
-            target_event = None
-            best_match_score = 0
-            
-            for event in events:
-                score = 0
-                
-                # Check title match
-                event_title = event.get('summary', '').lower()
-                if meeting_identifier in event_title:
-                    score += 3
-                elif any(word in event_title for word in meeting_identifier.split()):
-                    score += 1
-                
-                # Check attendees match
-                attendees = []
-                for attendee in event.get('attendees', []):
-                    email = attendee.get('email', '')
-                    if isinstance(email, str):
-                        attendees.append(email.lower())
-                    else:
-                        attendees.append(str(email).lower())
-                    
-                if any(meeting_identifier in attendee for attendee in attendees):
-                    score += 2
-                
-                # Check date match if original date was specified
-                if original_date:
-                    start_time = event['start'].get('dateTime', event['start'].get('date', ''))
-                    if isinstance(start_time, str) and original_date in start_time:
-                        score += 4
-                
-                # Update best match if this is better
-                if score > best_match_score:
-                    best_match_score = score
-                    target_event = event
-            
-            # Require a minimum matching score
-            if best_match_score < 1:
-                print(f"[{self.node_id}] Could not find a meeting matching '{meeting_identifier}'")
-                return
-            
-            if not target_event:
-                print(f"[{self.node_id}] No matching meeting found for '{meeting_identifier}'")
-                return
-            
-            # Validate the new date and time format and ensure the new time is in the future
-            try:
-                # Parse new date and time
-                new_start_datetime = datetime.strptime(f"{new_date} {new_time}", "%Y-%m-%d %H:%M")
-                
-                # Check if date is in the past
-                if new_start_datetime < datetime.now():
-                    print(f"[{self.node_id}] Response: The rescheduled time {new_date} at {new_time} is in the past. Please provide a future date and time.")
-                    
-                    # Ask for new date and time
-                    self.meeting_context = {
-                        'active': True,
-                        'collected_info': {
-                            'title': target_event.get('summary', 'Meeting'),  # Keep original title
-                            'participants': []  # We'll keep the same participants
-                        },
-                        'missing_info': ['date', 'time'],
-                        'is_rescheduling': True,
-                        'target_event_id': target_event['id'],
-                        'target_event': target_event  # Store the whole event to preserve details
-                    }
-                    
-                    self._ask_for_next_meeting_info()
-                    return
-            except ValueError:
-                print(f"[{self.node_id}] Response: I couldn't understand the date/time format. Please provide the date in YYYY-MM-DD format and time in HH:MM format.")
-                
-                # Ask for new date and time
-                self.meeting_context = {
-                    'active': True,
-                    'collected_info': {
-                        'title': target_event.get('summary', 'Meeting'),  # Keep original title
-                        'participants': []  # We'll keep the same participants
-                    },
-                    'missing_info': ['date', 'time'],
-                    'is_rescheduling': True,
-                    'target_event_id': target_event['id'],
-                    'target_event': target_event  # Store the whole event to preserve details
-                }
-                
-                self._ask_for_next_meeting_info()
-                return
-            
-            # Determine the new end time using either the provided new duration or the event's original duration
-            try:
-                # Extract original start and end times
-                original_start = datetime.fromisoformat(target_event['start'].get('dateTime').replace('Z', '+00:00'))
-                original_end = datetime.fromisoformat(target_event['end'].get('dateTime').replace('Z', '+00:00'))
-                original_duration = (original_end - original_start).total_seconds() / 60
-                
-                # Use new duration if specified, otherwise keep original duration
-                if new_duration is not None and new_duration > 0:
-                    duration_to_use = new_duration
-                else:
-                    duration_to_use = original_duration
-                    
-                new_end_datetime = new_start_datetime + timedelta(minutes=duration_to_use)
-                
-                # Update the target event's start and end times
-                target_event['start']['dateTime'] = new_start_datetime.isoformat()
-                target_event['end']['dateTime'] = new_end_datetime.isoformat()
-                
-                # Update event in Google Calendar
-                updated_event = self.calendar_service.events().update(
-                    calendarId='primary',
-                    eventId=target_event['id'],
-                    body=target_event
-                ).execute()
-                
-                # Print success message with user-friendly time format
-                meeting_title = updated_event.get('summary', 'Untitled meeting')
-                formatted_time = new_start_datetime.strftime("%I:%M %p")  # 12-hour format with AM/PM
-                formatted_date = new_start_datetime.strftime("%B %d, %Y")  # Month day, year
-                
-                print(f"[{self.node_id}] Response: Meeting '{meeting_title}' has been rescheduled to {formatted_date} at {formatted_time}.")
-                
-                # Update local calendar records
-                for meeting in self.calendar:
-                    if meeting.get('event_id') == updated_event['id']:
-                        meeting['meeting_info'] = f"{meeting_title} (Rescheduled to {new_date} at {formatted_time})"
-                
-                # Notify all attendees about the rescheduled meeting
-                attendees = updated_event.get('attendees', [])
-                for attendee in attendees:
-                    attendee_id = attendee.get('email', '').split('@')[0]
-                    if attendee_id in self.network.nodes:
-                        # Update their local calendar
-                        for meeting in self.network.nodes[attendee_id].calendar:
-                            if meeting.get('event_id') == updated_event['id']:
-                                meeting['meeting_info'] = f"{meeting_title} (Rescheduled to {new_date} at {formatted_time})"
-                        
-                        # Send notifications
-                        notification = (
-                            f"Your meeting '{meeting_title}' has been rescheduled by {self.node_id}.\n"
-                            f"New date: {formatted_date}\n"
-                            f"New time: {formatted_time}\n"
-                            f"Duration: {int(duration_to_use)} minutes"
-                        )
-                        self.network.send_message(self.node_id, attendee_id, notification)
-                
-            except Exception as e:
-                print(f"[{self.node_id}] Error updating the meeting: {str(e)}")
-                print(f"[{self.node_id}] Response: There was an error rescheduling the meeting. Please try again.")
-            
-        except Exception as e:
-            print(f"[{self.node_id}] General error in meeting rescheduling: {str(e)}")
-    
-    def _handle_meeting_cancellation(self, message):
-        """
-        Handle meeting cancellation requests based on natural language commands.
-        
-        This method:
-          - Uses LLM to extract cancellation details from the message.
-          - Retrieves upcoming meetings.
-          - Filters meetings based on specified title, participants, and date criteria.
-          - Deletes matching events from Google Calendar and notifies participants.
-        
-        Args:
-            message (str): The cancellation command as a natural language message.
-        """
-        
-        # First, get all meetings from calendar
-        if not self.calendar_service:
-            msg = f"[{self.node_id}] Calendar service not available, can't cancel meetings"
-            print(f"[{self.node_id}] Calendar service not available, can't cancel meetings")
-            return msg
-        
-        try:
-            # Use OpenAI to extract cancellation details
-            prompt = f"""
-            Extract meeting cancellation details from this message: '{message}'
-            
-            Return a JSON object with these fields:
-            - title: The meeting title or topic to cancel (or null if not specified)
-            - with_participants: Array of participants in the meeting to cancel (or empty if not specified)
-            - date: Meeting date to cancel (YYYY-MM-DD format, or null if not specified)
-            
-            Only include information that is explicitly mentioned.
-            """
-            
-            response = self.client.chat.completions.create(
-                model="gpt-4o-mini",
-                messages=[{"role": "user", "content": prompt}],
-                response_format={"type": "json_object"}
-            )
-            
-            cancel_data = json.loads(response.choices[0].message.content)
-
-            # TODO: Add a method for local calendar handling
-            
-            # Get upcoming meetings
-            now = datetime.now(timezone.utc).isoformat()
-            events_result = self.calendar_service.events().list(
-                calendarId='primary',
-                timeMin=now,
-                maxResults=10,
-                singleEvents=True,
-                orderBy='startTime'
-            ).execute()
-            events = events_result.get('items', [])
-            
-            if not events:
-                msg = f"[{self.node_id}] No upcoming meetings found to cancel."
-                print(f"[{self.node_id}] No upcoming meetings found to cancel")
-                return msg
-            
-            # Filter events based on cancellation criteria
-            title_filter = cancel_data.get("title")
-            participants_filter = [p.lower() for p in cancel_data.get("with_participants", [])]
-            date_filter = cancel_data.get("date")
-            
-            cancelled_count = 0
-
-            # Iterate over events and determine if they match the cancellation criteria
-            for event in events:
-                should_cancel = True
-                
-                # Check title match if specified
-                if title_filter and title_filter.lower() not in event.get('summary', '').lower():
-                    should_cancel = False
-                
-                # Check participants if specified
-                if participants_filter:
-                    event_attendees = [a.get('email', '').split('@')[0].lower() 
-                                      for a in event.get('attendees', [])]
-                    if not any(p in event_attendees for p in participants_filter):
-                        should_cancel = False
-                
-                # Check date if specified
-                if date_filter:
-                    event_start = event.get('start', {}).get('dateTime', event.get('start', {}).get('date'))
-                    if event_start and date_filter not in event_start:
-                        should_cancel = False
-                
-                if should_cancel:
-                    # Delete the event from the calendar
-                    self.calendar_service.events().delete(
-                        calendarId='primary',
-                        eventId=event['id']
-                    ).execute()
-                    
-                    # Remove the event from the local calendar records
-                    self.calendar = [m for m in self.calendar if m.get('event_id') != event['id']]
-                    
-                    # Notify attendees about the cancellation
-                    event_attendees = [a.get('email', '').split('@')[0] for a in event.get('attendees', [])]
-                    for attendee in event_attendees:
-                        if attendee in self.network.nodes:
-                            # Update their local calendar
-                            self.network.nodes[attendee].calendar = [
-                                m for m in self.network.nodes[attendee].calendar 
-                                if m.get('event_id') != event['id']
-                            ]
-                            # Notify them
-                            notification = f"Meeting '{event.get('summary')}' has been cancelled by {self.node_id}"
-                            self.network.send_message(self.node_id, attendee, notification)
-                
-                    cancelled_count += 1
-                    msg = f"[{self.node_id}] Meeting '{event.get('summary')}' cancelled."
-                    print(f"[{self.node_id}] Cancelled meeting: {event.get('summary')}")
-                    return msg
-            
-            if cancelled_count == 0:
-                msg = f"[{self.node_id}] No meetings found matching the cancellation criteria"
-                print(f"[{self.node_id}] No meetings found matching the cancellation criteria")
-                return msg
-            else:
-                msg = f"[{self.node_id}] Cancelled {cancelled_count} meeting(s)"
-                print(f"[{self.node_id}] Cancelled {cancelled_count} meeting(s)")
-                return msg
-            
-        except Exception as e:
-            msg = f"[{self.node_id}] Error cancelling meeting: {str(e)}"
-            print(f"[{self.node_id}] Error cancelling meeting: {str(e)}")
-            return msg
-
-    def _create_calendar_meeting(self, meeting_id, title, participants, start_datetime, end_datetime):
-        """
-        Create a meeting event in Google Calendar.
-        
-        Constructs the event details, attempts to insert the event into the primary calendar,
-        updates the local calendar records, and sends notifications to other participants.
-        If the calendar service is unavailable, falls back to local scheduling.
-        
-        Args:
-            meeting_id (str): Unique identifier for the meeting.
-            title (str): The title or summary for the meeting.
-            participants (list): List of participant identifiers.
-            start_datetime (datetime): The start time of the meeting.
-            end_datetime (datetime): The end time of the meeting.
-        """
-        
-        # If calendar service is not available, fall back to local scheduling
-        if not self.calendar_service:
-            print(f"[{self.node_id}] Calendar service not available, using local scheduling")
-            self._fallback_schedule_meeting(meeting_id, participants, start_datetime, end_datetime)
-            return
-        
-        try:
-            local_tz_name = tzlocal.get_localzone_name()
-        except Exception: # Catch potential errors and fallback
-            local_tz_name = 'UTC' # Fallback timezone
-
-        # Create event
-        event = {
-            'summary': title,
-            'start': {
-                'dateTime': start_datetime.isoformat(),
-                'timeZone': local_tz_name,
-            },
-            'end': {
-                'dateTime': end_datetime.isoformat(),
-                'timeZone': local_tz_name,
-            },
-            'attendees': [{'email': f'{p}@example.com'} for p in participants],
-        }
-
-        try:
-            event = self.calendar_service.events().insert(calendarId='primary', body=event).execute()
-            
-            # Correctly format date and time for user display
-            meeting_date = start_datetime.strftime("%Y-%m-%d")
-            meeting_time = start_datetime.strftime("%H:%M")
-            
-            print(f"[{self.node_id}] Meeting created: {event.get('htmlLink')}")
-            print(f"[{self.node_id}] Meeting '{title}' scheduled for {meeting_date} at {meeting_time} with {', '.join(participants)}")
-            
-            # Add the meeting to the local calendar
-            self.calendar.append({
-                'project_id': meeting_id,
-                'start_time': start_datetime,
-                'end_time': end_datetime,
-                'participants': participants,
-                'meeting_info': title,
-                'event_id': event['id']
-            })
-            
-            # Update the brain's calendar with the new event
-            self.brain.calendar.append(self.calendar[-1])
-
-            # Notify each participant (if not the sender) about the scheduled meeting
-            for p in participants:
-                if p != self.node_id and p in self.network.nodes:
-                    self.network.nodes[p].calendar.append({
-                        'project_id': meeting_id,
-                        'meeting_info': title,
-                        'event_id': event['id']
-                    })
-                    notification = f"New meeting: '{title}' scheduled by {self.node_id} for {meeting_date} at {meeting_time}"
-                    self.network.send_message(self.node_id, p, notification)
-
-        except Exception as e:
-            print(f"[{self.node_id}] Failed to create calendar event: {e}")
-            # Fallback to local calendar
-            self._fallback_schedule_meeting(meeting_id, participants, start_datetime, end_datetime)
-
-    #TODO: Add correct return statements to this function and handle separation of concerns nicely
-    def _complete_meeting_rescheduling(self):
-        """
-        Complete the meeting rescheduling process using collected meeting context details.
-        
-        This method retrieves the target event, parses the new date and time, adjusts if the time is in the past,
-        updates the event's start and end times, and notifies participants about the change.
-        """
-        
-        if not hasattr(self, 'meeting_context') or not self.meeting_context.get('active'):
-            return None
-        
-        # Get the new date and time
-        new_date = self.meeting_context['collected_info'].get('date')
-        new_time = self.meeting_context['collected_info'].get('time')
-        target_event_id = self.meeting_context.get('target_event_id')
-        
-        try:
-            # Get the full event
-            event = self.calendar_service.events().get(
-                calendarId='primary',
-                eventId=target_event_id
-            ).execute()
-            
-            # Parse the new date and time
-            new_start_datetime = datetime.strptime(f"{new_date} {new_time}", "%Y-%m-%d %H:%M")
-            
-            # Check if it's still in the past
-            if new_start_datetime < datetime.now():
-                print(f"[{self.node_id}] The provided time is still in the past. Adjusting to tomorrow at the same time.")
-                tomorrow = datetime.now() + timedelta(days=1)
-                new_start_datetime = datetime(
-                    tomorrow.year, tomorrow.month, tomorrow.day,
-                    new_start_datetime.hour, new_start_datetime.minute
-                )
-            
-            # Calculate end time based on original duration
-            original_start = datetime.fromisoformat(event['start'].get('dateTime').replace('Z', '+00:00'))
-            original_end = datetime.fromisoformat(event['end'].get('dateTime').replace('Z', '+00:00'))
-            original_duration = (original_end - original_start).total_seconds() / 60
-            
-            new_end_datetime = new_start_datetime + timedelta(minutes=original_duration)
-            
-            # Update the event times while preserving all other data
-            event['start']['dateTime'] = new_start_datetime.isoformat()
-            event['end']['dateTime'] = new_end_datetime.isoformat()
-            
-            # Update event in Google Calendar
-            updated_event = self.calendar_service.events().update(
-                calendarId='primary',
-                eventId=target_event_id,
-                body=event
-            ).execute()
-            
-            # Format date and time for user-friendly display
-            meeting_title = updated_event.get('summary', 'Untitled meeting')
-            formatted_time = new_start_datetime.strftime("%I:%M %p")
-            formatted_date = new_start_datetime.strftime("%B %d, %Y")
-            
-            # Success message
-            print(f"[{self.node_id}] Response: Meeting '{meeting_title}' has been rescheduled to {formatted_date} at {formatted_time}.")
-            
-            # Update local calendar records and notify participants
-            for meeting in self.calendar:
-                if meeting.get('event_id') == updated_event['id']:
-                    meeting['meeting_info'] = f"{meeting_title} (Rescheduled to {formatted_date} at {formatted_time})"
-            
-            # Notify each attendee about the updated meeting details
-            attendees = updated_event.get('attendees', [])
-            for attendee in attendees:
-                attendee_id = attendee.get('email', '').split('@')[0]
-                if attendee_id in self.network.nodes:
-                    # Update their local calendar
-                    for meeting in self.network.nodes[attendee_id].calendar:
-                        if meeting.get('event_id') == updated_event['id']:
-                            meeting['meeting_info'] = f"{meeting_title} (Rescheduled to {formatted_date} at {formatted_time})"
-                    
-                    # Send notification
-                    notification = (
-                        f"Your meeting '{meeting_title}' has been rescheduled by {self.node_id}.\n"
-                        f"New date: {formatted_date}\n"
-                        f"New time: {formatted_time}"
-                    )
-                    self.network.send_message(self.node_id, attendee_id, notification)
-                    return notification
-        
-        except Exception as e:
-            print(f"[{self.node_id}] Error completing meeting rescheduling: {str(e)}")
-            print(f"[{self.node_id}] Response: There was an error rescheduling the meeting. Please try again.")
-    
-    def handle_calendar(self, intent: dict, message: str):
-        """
-        Handle calendar-related commands such as scheduling or cancelling meetings.
-        """
-        # Early exit if not a calendar command
-        if not intent.get('is_calendar_command', False):
-            return None
-
-        action = intent.get('action')
-        missing = intent.get('missing_info', [])
-
-        # CHANGED: pick handler based on action, but always call handler(intent, message)
-        if action == 'schedule_meeting':
-            if missing:
-                # If missing info, start the meeting creation process
-                return self._start_meeting_creation(message, missing)
-            else:
-                # If no missing info, handle the meeting creation
-                return self._handle_meeting_creation(message)
-        elif action == 'list_meetings':
-            return self._handle_list_meetings()
-        elif action == 'cancel_meeting':
-            return self._handle_meeting_cancellation(message)
-        elif action == 'reschedule_meeting':
-            return self._handle_meeting_rescheduling(message)
-        else:
-            log_warning(f"[{self.node_id}] Unknown calendar action '{action}'") 
-            return f"Sorry, I don't know how to '{action}'."
-    
->>>>>>> d3ace63a
 #TODO: Implement more methods, like sending reminders for meetings.